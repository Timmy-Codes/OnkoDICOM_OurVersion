name: Python application

on: [push, pull_request]

jobs:
  build:

    runs-on: ubuntu-latest
    env:
      DISPLAY: ':99.0'
    steps:
    - uses: actions/checkout@v1
    - name: Set up Python 3.7
      uses: actions/setup-python@v1
      with:
        python-version: 3.7
    - name: Install dependencies
      run: |
        python -m pip install --upgrade pip
        pip install -r pre-requirements.txt
        pip install -r requirements.txt
        pip install pytest-xvfb pytest-qt
    - name: Lint with flake8
      run: |
        pip install flake8
        # stop the build if there are Python syntax errors or undefined names
        flake8 . --count --select=E9,F63,F7,F82 --show-source --statistics
        # exit-zero treats all errors as warnings. The GitHub editor is 127 chars wide
        flake8 . --count --exit-zero --max-complexity=10 --max-line-length=127 --statistics
    - name: Test with pytest
      run: |
        pip install pytest
<<<<<<< HEAD
        sudo apt-get install xvfb libxkbcommon-x11-0 herbstluftwm libxcb-icccm4 libxcb-image0 libxcb-keysyms1 libxcb-randr0 libxcb-render-util0 libxcb-xinerama0 libxcb-xfixes0 libopengl0 freeglut3 freeglut3-dev libxt-dev
=======
        sudo apt-get update
        sudo apt-get install xvfb libxkbcommon-x11-0 herbstluftwm libxcb-icccm4 libxcb-image0 libxcb-keysyms1 libxcb-randr0 libxcb-render-util0 libxcb-xinerama0 libxcb-xfixes0 libopengl0 freeglut3 freeglut3-dev
>>>>>>> a4d7baba
        # install test data
        sudo apt-get install wget unzip
        wget -P ~ https://zenodo.org/record/5147737/files/DICOM-RT-02.zip
        mkdir test/testdata
        unzip ~/DICOM-RT-02.zip -d test/testdata
        sudo chmod -R 777 test/testdata
        # sudo Xvfb :1 -screen 0 1024x768x24 </dev/null &
        /sbin/start-stop-daemon --start --quiet --pidfile /tmp/custom_xvfb_99.pid --make-pidfile --background --exec /usr/bin/Xvfb -- :99 -screen 0 1920x1200x24 -ac +extension GLX
        sleep 3
        herbstluftwm &
        sleep 1
        python -m pytest test<|MERGE_RESOLUTION|>--- conflicted
+++ resolved
@@ -30,12 +30,8 @@
     - name: Test with pytest
       run: |
         pip install pytest
-<<<<<<< HEAD
-        sudo apt-get install xvfb libxkbcommon-x11-0 herbstluftwm libxcb-icccm4 libxcb-image0 libxcb-keysyms1 libxcb-randr0 libxcb-render-util0 libxcb-xinerama0 libxcb-xfixes0 libopengl0 freeglut3 freeglut3-dev libxt-dev
-=======
         sudo apt-get update
         sudo apt-get install xvfb libxkbcommon-x11-0 herbstluftwm libxcb-icccm4 libxcb-image0 libxcb-keysyms1 libxcb-randr0 libxcb-render-util0 libxcb-xinerama0 libxcb-xfixes0 libopengl0 freeglut3 freeglut3-dev
->>>>>>> a4d7baba
         # install test data
         sudo apt-get install wget unzip
         wget -P ~ https://zenodo.org/record/5147737/files/DICOM-RT-02.zip
