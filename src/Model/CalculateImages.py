--- conflicted
+++ resolved
@@ -95,16 +95,12 @@
     dict_pixmaps_axial = {}
     dict_pixmaps_coronal = {}
     dict_pixmaps_sagittal = {}
-<<<<<<< HEAD
-    axial_width, axial_height = scaled_size(pixel_array_3d.shape[1]*aspect["axial"], pixel_array_3d.shape[2])
-    coronal_width, coronal_height = scaled_size(pixel_array_3d.shape[1], pixel_array_3d.shape[0] * aspect["coronal"])
-    sagittal_width, sagittal_height = scaled_size(pixel_array_3d.shape[2] * aspect["sagittal"], pixel_array_3d.shape[0])
-=======
 
     axial_width, axial_height = scaled_size(pixel_array_3d.shape[1]*pixmap_aspect["axial"], pixel_array_3d.shape[2])
-    coronal_width, coronal_height = scaled_size(pixel_array_3d.shape[1], pixel_array_3d.shape[0] * pixmap_aspect["coronal"])
-    sagittal_width, sagittal_height = scaled_size(pixel_array_3d.shape[2] * pixmap_aspect["sagittal"], pixel_array_3d.shape[0])
->>>>>>> a0da33f7
+    coronal_width, coronal_height = scaled_size(pixel_array_3d.shape[1],
+                                                pixel_array_3d.shape[0] * pixmap_aspect["coronal"])
+    sagittal_width, sagittal_height = scaled_size(pixel_array_3d.shape[2] * pixmap_aspect["sagittal"],
+                                                  pixel_array_3d.shape[0])
 
     for i in range(pixel_array_3d.shape[0]):
         dict_pixmaps_axial[i] = scaled_pixmap(pixel_array_3d[i, :, :], window, level, axial_width, axial_height)
