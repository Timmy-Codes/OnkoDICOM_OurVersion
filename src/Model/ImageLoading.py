"""
Format for allowed_classes:

"SOPClassUID" : {
    "name" : string
    "sliceable" : bool,
    "requires" : [SOPClassUID, ..]
}

Intention of this dictionary is that as SOP Classes are made compatible with
OnkoDICOM, they should be defined here. This refactors the
ProgressBar.Extended.get_datasets(..) method with the purpose of making it
more future-proof than it's current state. As it stands, every time a new
SOP Class is made compatible with OnkoDICOM, a new if/else branch needs to
be added to compensate. With this new function, new SOP Classes should be
added to the allowed_classes dictionary and the get_datasets() function
should not need to be added to. (Of course realistically this is not the
case, however this alternative function promotes scalability and durability
of the process). """
import collections
import math
import re
from multiprocessing import Queue, Process

import numpy as np
from dicompylercore import dvhcalc
from pydicom import dcmread
from pydicom.errors import InvalidDicomError

allowed_classes = {
    # CT Image
    "1.2.840.10008.5.1.4.1.1.2": {
        "name": "ct",
        "sliceable": True
    },
    # RT Structure Set
    "1.2.840.10008.5.1.4.1.1.481.3": {
        "name": "rtss",
        "sliceable": False
    },
    # RT Dose
    "1.2.840.10008.5.1.4.1.1.481.2": {
        "name": "rtdose",
        "sliceable": False
    },
    # RT Plan
    "1.2.840.10008.5.1.4.1.1.481.5": {
        "name": "rtplan",
        "sliceable": False
    },
    # RT Image
    "1.2.840.10008.5.1.4.1.1.481.1": {
        "name": "rtimage",
        "sliceable": False
    },
    # MR Image
    "1.2.840.10008.5.1.4.1.1.4": {
        "name": "mr",
        "sliceable": True
    },
    # PET Image
    "1.2.840.10008.5.1.4.1.1.128": {
        "name": "pet",
        "sliceable": True
    }
}


class NotRTSetError(Exception):
    pass


class NotAllowedClassError(Exception):
    pass


def get_datasets(filepath_list):
    """
    This function generates two dictionaries: the dictionary of PyDicom
    datasets, and the dictionary of filepaths. These two dictionaries are
    used in the PatientDictContainer model as the class attributes:
    'dataset' and 'filepaths' The keys of both dictionaries are the
    dataset's slice number/RT modality. The values of the read_data_dict are
    PyDicom Dataset objects, and the values of the file_names_dict are
    filepaths pointing to the location of the .dcm file on the user's
    computer.
    :param filepath_list: List of all files to be searched.
    :return: Tuple (read_data_dict, file_names_dict)
    """
    read_data_dict = {}
    file_names_dict = {}
    
    
    slice_count = 0
    for file in natural_sort(filepath_list):
        try:
            read_file = dcmread(file)
        except InvalidDicomError:
            pass
        else:
            if read_file.SOPClassUID in allowed_classes:
                allowed_class = allowed_classes[read_file.SOPClassUID]
                if allowed_class["sliceable"]:
                    slice_name = slice_count
                    slice_count += 1
                else:
                    slice_name = allowed_class["name"]

                read_data_dict[slice_name] = read_file
                file_names_dict[slice_name] = file
            else:
                raise NotAllowedClassError

    sorted_read_data_dict, sorted_file_names_dict = \
        image_stack_sort(read_data_dict, file_names_dict)
<<<<<<< HEAD
        
=======
>>>>>>> 423f9830

    return sorted_read_data_dict, sorted_file_names_dict


def img_stack_displacement(orientation, position):
    """
    Calculate the projection of the image position patient along the axis
    perpendicular to the images themselves, i.e. along the stack axis.
    Intended use is for the sorting key to sort a stack of image datasets so
    that they are in order, regardless of whether the images are axial,
    coronal, or sagittal, and independent from the order in which the images
    were read in.

    :param orientation: List of strings with six elements, the image
        orientation patient value from the dataset.
    :param position: List of strings with three elements, the image position
        value from the dataset.
    :return: Float of the image position patient along the image stack axis.
    """
    ds_orient_x = orientation[0:3]
    ds_orient_y = orientation[3:6]
    orient_x = np.array(list(map(float, ds_orient_x)))
    orient_y = np.array(list(map(float, ds_orient_y)))
    orient_z = np.cross(orient_x, orient_y)
    img_pos_patient = np.array(list(map(float, position)))
    displacement = orient_z.dot(img_pos_patient)

    return displacement


def get_dict_sort_on_displacement(item):
    """
    :param item: dictionary key, value item with value of a PyDicom dataset
    :return: Float of the projection of the image position patient on the axis
        through the image stack
    """
    img_dataset = item[1]
    orientation = img_dataset.ImageOrientationPatient
    position = img_dataset.ImagePositionPatient
    sort_key = img_stack_displacement(orientation, position)

    return sort_key


def image_stack_sort(read_data_dict, file_names_dict):
    """
    Sort the read_data_dict and file_names_dict by order of displacement along
    the image stack axis. For axial images this is by the Z coordinate.
    :return: Tuple of sorted dictionaries
    """
    new_image_dict = {key: value for (key, value)
                      in read_data_dict.items()
                      if str(key).isnumeric()}
    new_image_file_names_dict = {key: value for (key, value)
                                 in file_names_dict.items()
                                 if str(key).isnumeric()}
    new_non_image_dict = {key: value for (key, value)
                          in read_data_dict.items()
                          if not str(key).isnumeric()}
    new_non_image_file_names_dict = {key: value for (key, value)
                                     in file_names_dict.items()
                                     if not str(key).isnumeric()}

    new_items = new_image_dict.items()
    sorted_dict_on_displacement = sorted(
        new_items, key=get_dict_sort_on_displacement, reverse=True)

    new_read_data_dict = {}
    new_file_names_dict = {}

    i = 0
    for sorted_dataset in sorted_dict_on_displacement:
        new_read_data_dict[i] = sorted_dataset[1]
        original_index = sorted_dataset[0]
        new_file_names_dict[i] = new_image_file_names_dict[original_index]
        i += 1

    new_read_data_dict.update(new_non_image_dict)
    new_file_names_dict.update(new_non_image_file_names_dict)

    return new_read_data_dict, new_file_names_dict


def is_dataset_dicom_rt(read_data_dict):
    """
    Tests if a read_data_dict produced by get_datasets(..) is a DICOM-RT set.
    :param read_data_dict: Dictionary of DICOM dataset objects.
    :return:  True if read_data_dict can be considered a complete DICOM-RT
    object.
    """
    class_names = []

    for key, item in read_data_dict.items():
        if allowed_classes[item.SOPClassUID]["name"] not in class_names:
            class_names.append(allowed_classes[item.SOPClassUID]["name"])

    class_names.sort()
    return class_names == ["ct", "rtdose", "rtplan", "rtss"]


def natural_sort(strings):
    """
    Sort filenames.
    :param strings:   List of strings.
    :return: Sorted list of strings.
    """

    def convert(text):
        return int(text) if text.isdigit() else text.lower()

    def alphanum_key(key):
        return [convert(c) for c in re.split('([0-9]+)', key)]

    return sorted(strings, key=alphanum_key)


def get_roi_info(dataset_rtss):
    """
    :param dataset_rtss: RTSTRUCT DICOM dataset object.
    :return: Dictionary of ROI information.
    """
    dict_roi = {}
    for sequence in dataset_rtss.StructureSetROISequence:
        dict_temp = {}
        dict_temp['uid'] = sequence.ReferencedFrameOfReferenceUID
        dict_temp['name'] = sequence.ROIName
        dict_temp['algorithm'] = sequence.ROIGenerationAlgorithm
        dict_roi[sequence.ROINumber] = dict_temp

    return dict_roi


def get_thickness_dict(dataset_rtss, read_data_dict):
    """
    Calculates and returns thicknesses for all ROIs in the RTSTRUCT that only
    contain one contour.
    The process used to calculate thickness is courtesy of @sjswerdloff
    :param dataset_rtss: RTSTRUCT DICOM dataset object.
    :param read_data_dict:
    :return: Dictionary of ROI thicknesses where the key is the ROI number
    and the value is the thickness.
    """
    # Generate a dict where keys are ROI numbers for structures with only
    # one contour. Value of each key is the SOPInstanceUID of the CT slice
    # the contour is positioned on.
    single_contour_rois = {}
    for contour in dataset_rtss.ROIContourSequence:
        try:
            if len(contour.ContourSequence) == 1:
                single_contour_rois[contour.ReferencedROINumber] = \
                    contour.ContourSequence[0].ContourImageSequence[0]. \
                    ReferencedSOPInstanceUID

        except AttributeError:
            pass

    dict_thickness = {}
    for roi_number, sop_instance_uid in single_contour_rois.items():
        # Get the slice numbers the slices before and after the slice the
        # ROI is positioned on.
        slice_key = None
        for key, ds in read_data_dict.items():
            if ds.SOPInstanceUID == sop_instance_uid:
                slice_key = key

        # Get the Image Position (Patient) from the two slices.
        try:
            position_before = np.array(
                read_data_dict[slice_key - 1].ImagePositionPatient)
            position_after = np.array(
                read_data_dict[slice_key + 1].ImagePositionPatient)

            # Calculate displacement between slices
            displacement = position_after - position_before

        except KeyError:
            # If the image slice is either at the top or bottom of the set,
            # use the length of the displacement to the adjacent slice as the
            # thickness.
            if slice_key == 1:  # If the image slice is at the bottom of set.
                position_current = np.array(
                    read_data_dict[slice_key].ImagePositionPatient)
                position_after = np.array(
                    read_data_dict[slice_key + 1].ImagePositionPatient)
                displacement = position_after - position_current
            elif slice_key > 0:
                position_current = np.array(
                    read_data_dict[slice_key].ImagePositionPatient)
                position_before = np.array(
                    read_data_dict[slice_key - 1].ImagePositionPatient)
                displacement = position_current - position_before
            else:
                continue

        # Finally, calculate thickness.
        thickness = math.sqrt(displacement[0] * displacement[0]
                              + displacement[1] * displacement[1]
                              + displacement[2] * displacement[2]) / 2

        dict_thickness[roi_number] = thickness

    return dict_thickness


def calc_dvhs(dataset_rtss, dataset_rtdose, rois, dict_thickness,
              interrupt_flag, dose_limit=None):
    """
    :param dataset_rtss: RTSTRUCT DICOM dataset object.
    :param dataset_rtdose: RTDOSE DICOM dataset object.
    :param rois: Dictionary of ROI information.
    :param dict_thickness: Dictionary where the keys are ROI numbers and the
        values are thicknesses of the ROI.
    :param interrupt_flag: A threading.Event() object that tells the function
        to stop calculation.
    :param dose_limit: Limit of dose for DVH calculation.
    :return: Dictionary of all the DVHs of all the ROIs of the patient.
    """
    dict_dvh = {}
    roi_list = []
    for key in rois:
        roi_list.append(key)

    for roi in roi_list:
        thickness = None
        if roi in dict_thickness:
            thickness = dict_thickness[roi]
        dict_dvh[roi] = dvhcalc.get_dvh(dataset_rtss, dataset_rtdose, roi,
                                        dose_limit, thickness=thickness)
        if interrupt_flag.is_set():  # Stop calculating at the next DVH.
            return

    return dict_dvh


def calc_dvh_worker(rtss, dose, roi, queue, thickness, dose_limit=None):
    dvh = {}
    dvh[roi] = \
        dvhcalc.get_dvh(rtss, dose, roi, dose_limit, thickness=thickness)
    queue.put(dvh)


def multi_calc_dvh(dataset_rtss, dataset_rtdose, rois, dict_thickness,
                   dose_limit=None):
    """
    Multiprocessing variant of calc_dvh for fork-based platforms.
    """
    queue = Queue()
    processes = []
    dict_dvh = {}

    roi_list = []
    for key in rois:
        roi_list.append(key)

    for i in range(len(roi_list)):
        thickness = None
        if roi_list[i] in dict_thickness:
            thickness = dict_thickness[roi_list[i]]
        p = Process(target=calc_dvh_worker,
                    args=(dataset_rtss, dataset_rtdose, roi_list[i],
                          queue, thickness, dose_limit,))
        processes.append(p)
        p.start()

    for process in processes:
        dvh = queue.get()
        dict_dvh.update(dvh)

    for process in processes:
        process.join()

    return dict_dvh


def converge_to_0_dvh(raw_dvh):
    """
    :param raw_dvh: Dictionary produced by calc_dvhs(..) function.
    :return: Dictionary of bincenters and counts (x and y of DVH)
    """
    res = {}
    zeros = np.zeros(3)
    for roi in raw_dvh:
        res[roi] = {}
        dvh = raw_dvh[roi]

        # The last value of DVH is not equal to 0
        if len(dvh.counts) > 0:
            if dvh.counts[-1] != 0:
                tmp_bincenters = []
                for i in range(3):
                    tmp_bincenters.append(dvh.bincenters[-1] + i)

                tmp_bincenters = np.array(tmp_bincenters)
                tmp_bincenters = np.concatenate(
                    (dvh.bincenters.flatten(), tmp_bincenters))
                bincenters = np.array(tmp_bincenters)
                counts = np.concatenate(
                    (dvh.counts.flatten(), np.array(zeros)))

            # The last value of DVH is equal to 0
            else:
                bincenters = dvh.bincenters
                counts = dvh.counts
        else:
            bincenters = dvh.bincenters
            counts = dvh.counts

        res[roi]['bincenters'] = bincenters
        res[roi]['counts'] = counts

    return res


def get_raw_contour_data(dataset_rtss):
    """
    :param dataset_rtss: RTSTRUCT DICOM dataset object.
    :return: Tuple (dict_roi, dict_numpoints) raw contour data of the ROIs.
    """
    dict_id = {}
    for i, elem in enumerate(dataset_rtss.StructureSetROISequence):
        roi_number = elem.ROINumber
        roi_name = elem.ROIName
        dict_id[roi_number] = roi_name

    dict_roi = {}
    dict_numpoints = {}
    for roi in dataset_rtss.ROIContourSequence:
        referenced_roi_number = roi.ReferencedROINumber
        roi_name = dict_id[referenced_roi_number]
        dict_contour = collections.defaultdict(list)
        roi_points_count = 0
        if 'ContourSequence' in roi:
            for roi_slice in roi.ContourSequence:
                if 'ContourImageSequence' in roi_slice:
                    for contour_img in roi_slice.ContourImageSequence:
                        referenced_sop_instance_uid = \
                            contour_img.ReferencedSOPInstanceUID
                    contour_geometric_type = roi_slice.ContourGeometricType
                    number_of_contour_points = roi_slice.NumberOfContourPoints
                    roi_points_count += int(number_of_contour_points)
                    contour_data = roi_slice.ContourData
                    dict_contour[
                        referenced_sop_instance_uid].append(contour_data)
        dict_roi[roi_name] = dict_contour
        dict_numpoints[roi_name] = roi_points_count

    return dict_roi, dict_numpoints


def calculate_matrix(img_ds):
    # Physical distance (in mm) between the center of each image pixel,
    # specified by a numeric pair
    # - adjacent row spacing (delimiter) adjacent column spacing.
    dist_row = img_ds.PixelSpacing[0]
    dist_col = img_ds.PixelSpacing[1]
    # The direction cosines of the first row and the first column
    # with respect to the patient.
    # 6 values inside: [Xx, Xy, Xz, Yx, Yy, Yz]
    orientation = img_ds.ImageOrientationPatient
    # The x, y, and z coordinates of the upper left hand corner
    # (center of the first voxel transmitted) of the image, in mm.
    # 3 values: [Sx, Sy, Sz]
    position = img_ds.ImagePositionPatient

    # Equation C.7.6.2.1-1.
    # https://dicom.innolitics.com/ciods/rt-structure-set/roi-contour/30060039/30060040/30060050
    matrix_m = np.matrix(
        [[orientation[0] * dist_row, orientation[3] * dist_col, 0,
          position[0]],
         [orientation[1] * dist_row, orientation[4] * dist_col, 0,
          position[1]],
         [orientation[2] * dist_row, orientation[5] * dist_col, 0,
          position[2]],
         [0, 0, 0, 1]]
    )
    x = []
    y = []
    for i in range(0, img_ds.Columns):
        i_mat = matrix_m * np.matrix([[i], [0], [0], [1]])
        x.append(float(i_mat[0]))

    for j in range(0, img_ds.Rows):
        j_mat = matrix_m * np.matrix([[0], [j], [0], [1]])
        y.append(float(j_mat[1]))

    return np.array(x), np.array(y)


def get_pixluts(read_data_dict):
    """
    :param read_data_dict: Dictionary of all DICOM dataset objects.
    :return: Dictionary of pixluts for the transformation from 3D to 2D.
    """
    dict_pixluts = {}
    non_img_type = ['rtdose', 'rtplan', 'rtss', 'rtimage']
    for ds in read_data_dict:
        if ds not in non_img_type:
            img_ds = read_data_dict[ds]
            pixlut = calculate_matrix(img_ds)
            dict_pixluts[img_ds.SOPInstanceUID] = pixlut

    return dict_pixluts<|MERGE_RESOLUTION|>--- conflicted
+++ resolved
@@ -113,10 +113,6 @@
 
     sorted_read_data_dict, sorted_file_names_dict = \
         image_stack_sort(read_data_dict, file_names_dict)
-<<<<<<< HEAD
-        
-=======
->>>>>>> 423f9830
 
     return sorted_read_data_dict, sorted_file_names_dict
 
