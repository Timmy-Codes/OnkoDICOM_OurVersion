import collections
import datetime
import random
from copy import deepcopy
from pathlib import Path
import pydicom
from pydicom.uid import generate_uid
from pydicom import Dataset, Sequence
from pydicom.dataset import FileMetaDataset, validate_file_meta
from pydicom.tag import Tag
from pydicom.uid import generate_uid, ImplicitVRLittleEndian
from shapely.geometry import Polygon, MultiPolygon, GeometryCollection
from shapely.validation import make_valid

from src.Model.CalculateImages import *
from src.Model.PatientDictContainer import PatientDictContainer
from src.constants import DEFAULT_WINDOW_SIZE

from src.Model.Transform import inv_linear_transform


def rename_roi(rtss, roi_id, new_name):
    """
    Renames the given Region of Interest. Creates a csv file storing all
        the renamed ROIs for the given RTSTRUCT file.
    :param rtss: The RTSTRUCT file.
    :param roi_id: ID the structure produced by
        ImageLoading.get_rois(..)
    :param new_name: The structure's new name
    """
    for sequence in rtss.StructureSetROISequence:
        if sequence.ROINumber == roi_id:
            sequence.ROIName = new_name

    return rtss


def delete_list_of_rois(rtss, rois_to_delete):
    """
    Call the delete_roi function for each ROI in the given list.
    :param rtss: Dataset of RTSS.
    :param rois_to_delete: List of ROI names.
    :return: Updated RTSS with deleted ROIs.
    """
    for roi_name in rois_to_delete:
        rtss = delete_roi(rtss, roi_name)

    return rtss


def delete_roi(rtss, roi_name):
    """
    Delete ROI by name
    :param rtss: dataset of RTSS
    :param roi_name: ROIName
    :return: rtss, updated rtss dataset
    """
    # ROINumber
    roi_number = -1
    # Delete related StructureSetROISequence element
    for i, elem in enumerate(rtss.StructureSetROISequence):
        if elem.ROIName == roi_name:
            roi_number = rtss.StructureSetROISequence[i].ROINumber
            del rtss.StructureSetROISequence[i]

    # Delete related ROIContourSequence element
    for i, elem in enumerate(rtss.ROIContourSequence):
        if elem.ReferencedROINumber == roi_number:
            del rtss.ROIContourSequence[i]

    # Delete related RTROIObservationsSequence element
    for i, elem in enumerate(rtss.RTROIObservationsSequence):
        if elem.ReferencedROINumber == roi_number:
            del rtss.RTROIObservationsSequence[i]

    return rtss


def add_to_roi(rtss, roi_name, roi_coordinates, data_set):
    """
        Add new contour image sequence ROI to rtss
        :param rtss: dataset of RTSS
        :param roi_name: ROIName
        :param roi_coordinates: Coordinates of pixels for new ROI
        :param data_set: Data Set of selected DICOM image file
        :return: rtss, with added ROI
    """

    # Creating a new ROIContourSequence, ContourSequence,
    # ContourImageSequence
    contour_sequence = Sequence([Dataset()])
    contour_image_sequence = Sequence([Dataset()])

    number_of_contour_points = len(roi_coordinates) / 3
    referenced_sop_class_uid = data_set.SOPClassUID
    referenced_sop_instance_uid = data_set.SOPInstanceUID

    existing_roi_number = None
    for item in rtss["StructureSetROISequence"]:
        if item.ROIName == roi_name:
            existing_roi_number = item.ROINumber

    position = None

    # Get the index of the ROI
    for index, contour in enumerate(rtss.ROIContourSequence):
        if contour.ReferencedROINumber == existing_roi_number:
            position = index

    new_contour_number = len(
        rtss.ROIContourSequence[position].ContourSequence) + 1

    # ROI Sequence
    for contour in contour_sequence:
        # if data_set.get("ReferencedImageSequence"):
        contour.add_new(Tag("ContourImageSequence"),
                        "SQ", contour_image_sequence)

        # Contour Sequence
        for contour_image in contour_image_sequence:
            # CT Image Storage
            contour_image.add_new(Tag("ReferencedSOPClassUID"), "UI",
                                  referenced_sop_class_uid)
            contour_image.add_new(Tag("ReferencedSOPInstanceUID"), "UI",
                                  referenced_sop_instance_uid)

        contour.add_new(Tag("ContourNumber"), "IS", new_contour_number)
        if not _is_closed_contour(roi_coordinates):
            contour.add_new(Tag("ContourGeometricType"), "CS", "OPEN_PLANAR")
            contour.add_new(Tag("NumberOfContourPoints"), "IS",
                            number_of_contour_points)
            contour.add_new(Tag("ContourData"), "DS", roi_coordinates)
        else:
            contour.add_new(Tag("ContourGeometricType"), "CS", "CLOSED_PLANAR")
            contour.add_new(Tag("NumberOfContourPoints"), "IS",
                            number_of_contour_points - 1)
            contour.add_new(Tag("ContourData"), "DS", roi_coordinates[0:-3])

    rtss.ROIContourSequence[position].ContourSequence.extend(contour_sequence)

    return rtss


def create_roi(rtss, roi_name, roi_list,
               rt_roi_interpreted_type="ORGAN"):
    """
        Create new contours of an ROI to rtss
        :param rtss: dataset of RTSS
        :param roi_name: ROIName
        :param roi_list: the list of contours to be added to the rtss.
            Each element consists of coordinates of pixels for new
            contour and data set of selected DICOM image file.
        :param rt_roi_interpreted_type: the interpreted type
            of the new ROI
        :return: rtss, with added ROI
        """
    patient_dict_container = PatientDictContainer()
    existing_rois = patient_dict_container.get("rois")
    roi_exists = False

    # This is for adding a new slice to an already existing ROI.
    # For Future Development.
    # Check to see if the ROI already exists
    for key, value in existing_rois.items():
        if value["name"] == roi_name:
            roi_exists = True
    for roi_info in roi_list:
        data_set = roi_info['ds']
        roi_coordinates = roi_info['coords']
        if not roi_exists:
            rtss = add_new_roi(rtss, roi_name, roi_coordinates, data_set,
                               rt_roi_interpreted_type)
            roi_exists = True
        else:
            # Add contour image data to existing ROI
            rtss = add_to_roi(rtss, roi_name, roi_coordinates, data_set)

    return rtss


def add_new_roi(rtss, roi_name, roi_coordinates, data_set,
                rt_roi_interpreted_type):
    """
    Add the information of a new ROI to the rtss
    :param rtss: dataset of RTSS
    :param roi_name: ROIName
    :param roi_coordinates: Coordinates of pixels for new ROI
    :param data_set: data set of selected DICOM image file
    :param rt_roi_interpreted_type: the interpreted type of the new ROI
    :return: rtss, with added ROI
    """
    number_of_contour_points = len(roi_coordinates) / 3
    referenced_sop_class_uid = data_set.SOPClassUID
    referenced_sop_instance_uid = data_set.SOPInstanceUID

    # Check if there is any ROIs in rtss
    if not len(rtss["StructureSetROISequence"].value):
        referenced_frame_of_reference_uid = data_set.FrameOfReferenceUID
        roi_number = 1
    else:
        first_roi_sequence = rtss["StructureSetROISequence"].value[0]
        referenced_frame_of_reference_uid = \
            first_roi_sequence.ReferencedFrameOfReferenceUID
        roi_number = \
            rtss["StructureSetROISequence"].value[-1].ROINumber + 1

    # Colour TBC
    red = random.randint(0, 255)
    green = random.randint(0, 255)
    blue = random.randint(0, 255)
    rgb = [red, green, blue]

    # Saving a new StructureSetROISequence
    structure_set_sequence = Sequence([Dataset()])

    original_structure_set = rtss.StructureSetROISequence

    for structure_set in structure_set_sequence:
        structure_set.add_new(Tag("ROINumber"), 'IS', roi_number)
        structure_set.add_new(Tag("ReferencedFrameOfReferenceUID"), 'UI',
                              referenced_frame_of_reference_uid)
        structure_set.add_new(Tag("ROIName"), 'LO', roi_name)
        structure_set.add_new(Tag("ROIGenerationAlgorithm"), 'CS', "")

    # Combine old and new structure set
    original_structure_set.extend(structure_set_sequence)
    rtss.add_new(Tag("StructureSetROISequence"), "SQ",
                 original_structure_set)

    # Saving a new ROIContourSequence, ContourSequence,
    # ContourImageSequence
    roi_contour_sequence = Sequence([Dataset()])
    contour_sequence = Sequence([Dataset()])
    contour_image_sequence = Sequence([Dataset()])

    # Original File
    original_roi_contour = rtss.ROIContourSequence

    # ROI Contour Sequence
    for roi_contour in roi_contour_sequence:
        roi_contour.add_new(Tag("ROIDisplayColor"), "IS", rgb)
        roi_contour.add_new(Tag("ContourSequence"), "SQ", contour_sequence)

        # ROI Sequence
        for contour in contour_sequence:
            # if data_set.get("ReferencedImageSequence"):
            contour.add_new(Tag("ContourImageSequence"), "SQ",
                            contour_image_sequence)

            # Contour Sequence
            for contour_image in contour_image_sequence:
                contour_image.add_new(
                    Tag("ReferencedSOPClassUID"), "UI",
                    referenced_sop_class_uid)  # CT Image Storage
                contour_image.add_new(Tag("ReferencedSOPInstanceUID"),
                                      "UI", referenced_sop_instance_uid)

            contour.add_new(Tag("ContourNumber"), "IS", 1)
            if not _is_closed_contour(roi_coordinates):
                contour.add_new(Tag("ContourGeometricType"), "CS",
                                "OPEN_PLANAR")
                contour.add_new(Tag("NumberOfContourPoints"), "IS",
                                number_of_contour_points)
                contour.add_new(Tag("ContourData"), "DS", roi_coordinates)
            else:
                contour.add_new(Tag("ContourGeometricType"), "CS",
                                "CLOSED_PLANAR")
                contour.add_new(Tag("NumberOfContourPoints"), "IS",
                                number_of_contour_points - 1)
                contour.add_new(Tag("ContourData"), "DS",
                                roi_coordinates[0:-3])

        roi_contour.add_new(Tag("ReferencedROINumber"), "IS", roi_number)

    # Combine original ROIContourSequence with new
    original_roi_contour.extend(roi_contour_sequence)

    rtss.add_new(Tag("ROIContourSequence"), "SQ", original_roi_contour)

    # Saving a new RTROIObservationsSequence
    rt_roi_observations_sequence = Sequence([Dataset()])

    original_roi_observation_sequence = rtss.RTROIObservationsSequence

    for ROI_observations in rt_roi_observations_sequence:
        # TODO: Check to make sure that there aren't multiple
        #  observations per ROI, e.g. increment from existing
        #  Observation Numbers?
        ROI_observations.add_new(Tag("ObservationNumber"), 'IS',
                                 roi_number)
        ROI_observations.add_new(Tag("ReferencedROINumber"), 'IS',
                                 roi_number)
        ROI_observations.add_new(Tag("RTROIInterpretedType"), 'CS',
                                 rt_roi_interpreted_type)
        ROI_observations.add_new(Tag("ROIInterpreter"), 'CS',
                                 "")

    original_roi_observation_sequence.extend(rt_roi_observations_sequence)
    rtss.add_new(Tag("RTROIObservationsSequence"), "SQ",
                 original_roi_observation_sequence)
    return rtss


def _within_tolerance(a: float, b: float, tol=0.01):
    return abs(a - b) < tol


def _is_closed_contour(roi_coordinates):
    if len(roi_coordinates) % 3 != 0:
        return False

    first_contour_point = roi_coordinates[:3]
    last_contour_point = roi_coordinates[-3:]
    closed = map(_within_tolerance, first_contour_point, last_contour_point)
    if False in closed:
        return False
    return True


def get_raw_contour_data(rtss):
    """
    Get raw contour data of ROI in RT Structure Set
    :param rtss: RTSS dataset
    :return: dict_roi, a dictionary of ROI contours; dict_num_points,
        number of points of contours.
    """
    # Retrieve a dictionary of roi_name & ROINumber pairs
    dict_id = {}
    for i, elem in enumerate(rtss.StructureSetROISequence):
        roi_number = elem.ROINumber
        roi_name = elem.ROIName
        dict_id[roi_number] = roi_name

    dict_roi = {}
    dict_num_points = {}
    for roi in rtss.ROIContourSequence:
        referenced_roi_number = roi.ReferencedROINumber
        roi_name = dict_id[referenced_roi_number]
        dict_contour = collections.defaultdict(list)
        roi_points_count = 0
        for roi_slice in roi.ContourSequence:
            referenced_sop_instance_uid = None
            for contour_img in roi_slice.ContourImageSequence:
                referenced_sop_instance_uid = \
                    contour_img.ReferencedSOPInstanceUID
            number_of_contour_points = roi_slice.NumberOfContourPoints
            roi_points_count += int(number_of_contour_points)
            contour_data = roi_slice.ContourData
            dict_contour[referenced_sop_instance_uid].append(contour_data)
        dict_roi[roi_name] = dict_contour
        dict_num_points[roi_name] = roi_points_count
    return dict_roi, dict_num_points


def calculate_matrix(img_ds):
    """
    Calculate the transformation matrix of a DICOM(image) dataset.
    :param img_ds: DICOM(image) dataset
    :return: pair of numpy arrays that represents the transformation
        matrix
    """
    # Physical distance (in mm) between the center of each image pixel,
    # specified by a numeric pair
    # - adjacent row spacing (delimiter) adjacent column spacing.
    dist_row = img_ds.PixelSpacing[0]
    dist_col = img_ds.PixelSpacing[1]
    # The direction cosines of the first row and the first column with
    # respect to the patient.
    # 6 values inside: [Xx, Xy, Xz, Yx, Yy, Yz]
    orientation = img_ds.ImageOrientationPatient
    # The x, y, and z coordinates of the upper left hand corner
    # (center of the first voxel transmitted) of the image, in mm.
    # 3 values: [Sx, Sy, Sz]
    position = img_ds.ImagePositionPatient

    # Equation C.7.6.2.1-1.
    # https://dicom.innolitics.com/ciods/rt-structure-set/roi-contour/30060039/30060040/30060050
    matrix_m = np.ndarray(
        shape=(4, 4),
        buffer=np.array(
            [
                [orientation[0] * dist_row, orientation[3] * dist_col, 0,
                 position[0]],
                [orientation[1] * dist_row, orientation[4] * dist_col, 0,
                 position[1]],
                [orientation[2] * dist_row, orientation[5] * dist_col, 0,
                 position[2]],
                [0, 0, 0, 1],
            ],
            dtype=float,
        ),
    )

    x = []
    y = []
    for i in range(0, img_ds.Columns):
        i_mat = np.matmul(
            matrix_m,
            np.ndarray(
                shape=(4, 1),
                buffer=np.array([[i], [0], [0], [1]], dtype=float)
            ),
        )
        x.append(float(i_mat[0]))

    for j in range(0, img_ds.Rows):
        j_mat = np.matmul(
            matrix_m,
            np.ndarray(
                shape=(4, 1),
                buffer=np.array([[0], [j], [0], [1]], dtype=float)
            ),
        )
        y.append(float(j_mat[1]))

    return np.array(x), np.array(y)


def get_pixluts(dict_ds):
    """
    Calculate transformation matrices for all the slices.
    :param dict_ds: a dictionary of all the datasets
    :return: a dictionary of transformation matrices
    """
    dict_pixluts = {}
    non_img_type = ["rtdose", "rtplan", "rtss"]
    for ds in dict_ds:
        if ds not in non_img_type:
            img_ds = dict_ds[ds]
            pixlut = calculate_matrix(img_ds)
            dict_pixluts[img_ds.SOPInstanceUID] = pixlut
    return dict_pixluts


def calculate_pixels(pixlut, contour, prone=False, feetfirst=False):
    """
    Calculate (Convert) contour points.
    :param pixlut: transformation matrixx
    :param contour: raw contour data (3D)
    :param prone: label of prone
    :param feetfirst: label of feetfirst or head first
    :return: contour pixels
    """
    pixels = []

    np_x = np.array(pixlut[0])
    np_y = np.array(pixlut[1])
    if not feetfirst and not prone:
        for i in range(0, len(contour), 3):
            con_x = contour[i]
            con_y = contour[i + 1]
            x = np.argmax(np_x > con_x)
            y = np.argmax(np_y > con_y)
            pixels.append([x, y])
    if feetfirst and not prone:
        for i in range(0, len(contour), 3):
            con_x = contour[i]
            con_y = contour[i + 1]
            x = np.argmin(np_x < con_x)
            y = np.argmax(np_y > con_y)
            pixels.append([x, y])
    if prone:
        for i in range(0, len(contour), 3):
            con_x = contour[i]
            con_y = contour[i + 1]
            x = np.argmin(np_x < con_x)
            y = np.argmin(np_y < con_y)
            pixels.append([x, y])

    return pixels


def calculate_pixels_sagittal(pixlut, contour, prone=False, feetfirst=False):
    """
    Calculate (Convert) contour points.
    :param pixlut: transformation matrixx
    :param contour: raw contour data (3D)
    :param prone: label of prone
    :param feetfirst: label of feetfirst or head first
    :return: contour pixels
    Parameters
    ----------
    contour : object
    """
    pixels = []
    np_x = np.array(pixlut[0])
    np_y = np.array(pixlut[1])
    if not feetfirst and not prone:
        for i in range(0, len(contour), 3):
            con_x = contour[i]
            con_y = contour[i + 1]
            x = np.argmax(np_x > con_x)
            y = np.argmax(np_y > con_y)
            pixels.append([x, y])
    if feetfirst and not prone:
        for i in range(0, len(contour), 3):
            con_x = contour[i]
            con_y = contour[i + 1]
            x = np.argmin(np_x < con_x)
            y = np.argmax(np_y > con_y)
            pixels.append([x, y])
    if prone:
        for i in range(0, len(contour), 3):
            con_x = contour[i]
            con_y = contour[i + 1]
            x = np.argmin(np_x < con_x)
            y = np.argmin(np_y < con_y)
            pixels.append([x, y])
    return pixels


def convert_hull_list_to_contours_data(rois_to_save, patient_dict_container):
    roi_list = []
    if rois_to_save == {}:
        return []
    for slice_id, slice_info in rois_to_save.items():
        pixel_hull_list = slice_info['coords']
        for pixel_hull in pixel_hull_list:
            single_array = convert_hull_to_single_array_of_rcs(
                patient_dict_container,
                pixel_hull, slice_id
            )
            roi_list.append({
                'ds': slice_info['ds'],
                'coords': single_array
            })
    return roi_list


def convert_hull_to_single_array_of_rcs(patient_dict_container, contour_data,
                                        slider_id):
    hull = convert_hull_to_rcs(patient_dict_container, contour_data, slider_id)

    # Convert the polygon's pixel points to RCS locations.
    single_array = []
    for sublist in hull:
        for item in sublist:
            single_array.append(item)
    return single_array


def convert_hull_to_rcs(patient_dict_container, hull_pts, slider_id):
    """
    Converts all the pixel coordinates in the given polygon to RCS
    coordinates based off the CT image's matrix.
    :param hull_pts: List
    of pixel coordinates ordered to form a polygon.
    :param slider_id: id
    of the slide to convert to rcs (z coordinate)
    :return: List of RCS
    coordinates ordered to form a polygon

    """
    dataset = patient_dict_container.dataset[slider_id]
    pixlut = patient_dict_container.get("pixluts")[
        dataset.SOPInstanceUID]
    z_coord = dataset.SliceLocation
    points = []

    # Convert the pixels to an RCS location and move them to a list of
    # points.
    for i, item in enumerate(hull_pts):
        points.append(pixel_to_rcs(pixlut, round(item[0]), round(item[1])))

    contour_data = []
    for p in points:
        coords = (p[0], p[1], round(z_coord))
        contour_data.append(coords)
    return contour_data


def pixel_to_rcs(pixlut, x, y):
    """
    :param pixlut: Transformation matrix
    :param x: Pixel X value (greater than 0, less than the slice's
        Columns data element)
    :param y: Pixel Y value (greater than 0, less than the slice's Rows
        data element)
    :return: The pixel coordinate converted to an RCS point as set by
        the image slice.
    """

    np_x = np.array(pixlut[0])
    np_y = np.array(pixlut[1])

    x_on_pixlut = np_x[x - 1]
    y_on_pixlut = np_y[y - 1]

    return x_on_pixlut, y_on_pixlut


def get_contour_pixel(
        dict_raw_contour_data,
        roi_selected,
        dict_pixluts,
        curr_slice,
        prone=False,
        feetfirst=False,
):
    """
    Get pixels of contours of all rois selected within current slice.
    {slice: list of pixels of all contours in this slice}
    :param dict_raw_contour_data: a dictionary of all raw contour data
    :param roi_selected: a list of currently selected ROIs
    :param dict_pixluts: a dictionary of transformation matrices
    :param curr_slice: Current slice identifier
    :param prone: label of prone
    :param feetfirst: label of feetfirst or head first
    :return: a dictionary of contour pixels
    """
    dict_pixels = {}
    pixlut = dict_pixluts[curr_slice]
    for roi in roi_selected:
        # Using this type of dict to handle multiple contours within one
        # slice
        dict_pixels_of_roi = collections.defaultdict(list)
        raw_contours = dict_raw_contour_data[roi]
        number_of_contours = len(raw_contours[curr_slice])
        for i in range(number_of_contours):
            contour_pixels = calculate_pixels(
                pixlut, raw_contours[curr_slice][i], prone, feetfirst
            )
            dict_pixels_of_roi[curr_slice].append(contour_pixels)
        dict_pixels[roi] = dict_pixels_of_roi

    return dict_pixels


def get_roi_contour_pixel(dict_raw_contour_data, roi_list, dict_pixluts):
    """
    Get pixels of contours of all rois at one time. (Alternative method
    for calculating ROIs.
    :param dict_raw_contour_data: a dictionary of all raw contour data
    :param roi_list: a list of all existing ROIs
    :param dict_pixluts: a dictionary of transformation matrices
    :return: a dictionary of contour pixels of all ROIs
    """
    dict_pixels = {}
    for roi in roi_list:
        dict_pixels_of_roi = collections.defaultdict(list)
        raw_contour = dict_raw_contour_data[roi]
        for roi_slice in raw_contour:
            pixlut = dict_pixluts[roi_slice]
            number_of_contours = len(raw_contour[roi_slice])
            for i in range(number_of_contours):
                contour_pixels = calculate_pixels(pixlut,
                                                  raw_contour[roi_slice][i])
                dict_pixels_of_roi[roi_slice].append(contour_pixels)
        dict_pixels[roi] = dict_pixels_of_roi
    return dict_pixels


def transform_rois_contours(axial_rois_contours):
    """
       Transform the axial ROI contours into coronal and sagittal
       contours
       :param axial_rois_contours: the dictionary of axial ROI contours
       :return: Tuple of coronal and sagittal ROI contours
    """
    coronal_rois_contours = {}
    sagittal_rois_contours = {}
<<<<<<< HEAD
    slice_ids = dict(
        (v, k) for k, v in PatientDictContainer().get("dict_uid").items())
=======
    slice_ids = dict((v, k) for k, v
                     in PatientDictContainer().get("dict_uid").items())
>>>>>>> 34b74b5a
    for name in axial_rois_contours.keys():
        coronal_rois_contours[name] = {}
        sagittal_rois_contours[name] = {}
        for slice_id in slice_ids:
            contours = axial_rois_contours[name][slice_id]
            for contour in contours:
                for i in range(len(contour)):
                    if contour[i][1] in coronal_rois_contours[name]:
<<<<<<< HEAD
                        coronal_rois_contours[name][contour[i][1]][0].append(
                            [contour[i][0], slice_ids[slice_id]])
                    else:
                        coronal_rois_contours[name][contour[i][1]] = [[]]
                        coronal_rois_contours[name][contour[i][1]][0].append(
                            [contour[i][0], slice_ids[slice_id]])

                    if contour[i][0] in sagittal_rois_contours[name]:
                        sagittal_rois_contours[name][contour[i][0]][0].append(
                            [contour[i][1], slice_ids[slice_id]])
                    else:
                        sagittal_rois_contours[name][contour[i][0]] = [[]]
                        sagittal_rois_contours[name][contour[i][0]][0].append(
                            [contour[i][1], slice_ids[slice_id]])
=======
                        coronal_rois_contours[name][contour[i][1]][0]\
                            .append([contour[i][0], slice_ids[slice_id]])
                    else:
                        coronal_rois_contours[name][contour[i][1]] = [[]]
                        coronal_rois_contours[name][contour[i][1]][0]\
                            .append([contour[i][0], slice_ids[slice_id]])

                    if contour[i][0] in sagittal_rois_contours[name]:
                        sagittal_rois_contours[name][contour[i][0]][0]\
                            .append([contour[i][1], slice_ids[slice_id]])
                    else:
                        sagittal_rois_contours[name][contour[i][0]] = [[]]
                        sagittal_rois_contours[name][contour[i][0]][0]\
                            .append([contour[i][1], slice_ids[slice_id]])
>>>>>>> 34b74b5a
    return coronal_rois_contours, sagittal_rois_contours


def calc_roi_polygon(curr_roi, curr_slice, dict_rois_contours,
                     pixmap_aspect=1):
    """
    Calculate a list of polygons to display for a given ROI and a given
    slice.
    :param curr_roi: the ROI structure
    :param curr_slice: the current slice
    :param dict_rois_contours: the dictionary of ROI contours
    :param pixmap_aspect: the scaling ratio
    :return: List of polygons of type QPolygonF.
    """
    # TODO Implement support for showing "holes" in contours.
    # Possible process for this is:
    # 1. Calculate the areas of each contour on the slice
    # https://stackoverflow.com/questions/24467972/calculate-area-of-polygon-given-x-y-coordinates
    # 2. Compare each contour to the largest contour by area to determine if
    # it is contained entirely within the largest contour.
    # https://stackoverflow.com/questions/4833802/check-if-polygon-is-inside-a-polygon
    # 3. If the polygon is contained, use QPolygonF.subtracted(QPolygonF) to
    # subtract the smaller "hole" polygon from the largest polygon, and then
    # remove the polygon from the list of polygons to be displayed. This
    # process should provide fast and reliable results, however it should be
    # noted that this method may fall apart in a situation where there are
    # multiple "large" polygons, each with their own hole in it. An
    # appropriate solution to that may be to compare every contour against
    # one another and determine which ones have holes encompassed entirely
    # by them, and then subtract each hole from the larger polygon and
    # delete the smaller holes. This second solution would definitely lead
    # to more accurate representation of contours, but could possibly be too
    # slow to be viable.

    if curr_slice not in dict_rois_contours[curr_roi]:
        return []

    list_polygons = []
    pixel_list = dict_rois_contours[curr_roi][curr_slice]
    dataset = PatientDictContainer().dataset[0]
    different_sizes = (dataset['Rows'].value != DEFAULT_WINDOW_SIZE)

    if different_sizes:
        for i in range(len(pixel_list)):
            list_qpoints = []
            contour = pixel_list[i]
            for point in contour:
                x_t, y_t = inv_linear_transform(
                    point[0], point[1],
                    dataset['Rows'].value, dataset['Columns'].value)
                for x in x_t:
                    for y in y_t:
                        curr_qpoint = QtCore.QPoint(x, y * pixmap_aspect)
                        list_qpoints.append(curr_qpoint)
            curr_polygon = QtGui.QPolygonF(list_qpoints)
            list_polygons.append(curr_polygon)
    else:
        for i in range(len(pixel_list)):
            list_qpoints = []
            contour = pixel_list[i]
            for point in contour:
                curr_qpoint = QtCore.QPoint(point[0], point[1] * pixmap_aspect)
                list_qpoints.append(curr_qpoint)
            curr_polygon = QtGui.QPolygonF(list_qpoints)
            list_polygons.append(curr_polygon)
    return list_polygons


def ordered_list_rois(rois):
    res = []
    for roi_id, value in rois.items():
        res.append(roi_id)
    return sorted(res)


def create_initial_rtss_from_ct(img_ds: pydicom.dataset.Dataset,
                                filepath: Path,
                                uid_list: list) -> pydicom.dataset.FileDataset:

    """
    Pre-populate an RT Structure Set based on a single CT (or MR) and a
    list of image UIDs The caller should update the Structure Set Label,
    Name, and Description, which are set to "OnkoDICOM" plus the StudyID
    from the CT, and must add Structure Set ROI Sequence, ROI Contour
    Sequence, and RT ROI Observations Sequence
    Parameters
    ----------
    img_ds : pydicom.dataset.Dataset
        A CT or MR image that the RT Structure Set will be "drawn" on
    uid_list : list
        list of UIDs (as strings) of the entire image volume that the
        RT SS references
    filepath: str
        A path where the RTStruct will be saved
    Returns
    -------
    pydicom.dataset.FileDataset
        the half-baked RT SS, ready for Structure Set ROI Sequence,
        ROI Contour Sequence, and RT ROI Observations Sequence
    Raises
    ------
    ValueError
        [description]
    """

    if img_ds is None:
        raise ValueError("No CT data to initialize RT SS")

    now = datetime.datetime.now()
    dicom_date = now.strftime("%Y%m%d")
    dicom_time = now.strftime("%H%M")

    # File Meta module
    file_meta = FileMetaDataset()
    file_meta.FileMetaInformationGroupLength = 238
    file_meta.FileMetaInformationVersion = b'\x00\x01'
    file_meta.MediaStorageSOPClassUID = '1.2.840.10008.5.1.4.1.1.481.3'
    file_meta.MediaStorageSOPInstanceUID = generate_uid()
    file_meta.TransferSyntaxUID = ImplicitVRLittleEndian
    validate_file_meta(file_meta)

    rt_ss = pydicom.dataset.FileDataset(filepath, {}, preamble=b"\0" * 128,
                                        file_meta=file_meta)
    rt_ss.fix_meta_info()

    top_level_tags_to_copy: list = [Tag("PatientName"),
                                    Tag("PatientID"),
                                    Tag("PatientBirthDate"),
                                    Tag("PatientSex"),
                                    Tag("StudyDate"),
                                    Tag("StudyTime"),
                                    Tag("AccessionNumber"),
                                    Tag("ReferringPhysicianName"),
                                    Tag("StudyDescription"),
                                    Tag("StudyInstanceUID"),
                                    Tag("StudyID"),
                                    Tag("RequestingService"),
                                    Tag("PatientAge"),
                                    Tag("PatientSize"),
                                    Tag("PatientWeight"),
                                    Tag("MedicalAlerts"),
                                    Tag("Allergies"),
                                    Tag("PregnancyStatus"),
                                    Tag("FrameOfReferenceUID"),
                                    Tag("PositionReferenceIndicator"),
                                    Tag("InstitutionName"),
                                    Tag("InstitutionAddress"),
                                    Tag("OperatorsName")
                                    ]

    for tag in top_level_tags_to_copy:
        if tag in img_ds:
            rt_ss[tag] = deepcopy(img_ds[tag])

    if rt_ss.StudyInstanceUID == "":
        raise ValueError(
            "The given dataset is missing a required tag 'StudyInstanceUID'")

    # RT Series Module
    rt_ss.SeriesDate = dicom_date
    rt_ss.SeriesTime = dicom_time
    rt_ss.Modality = "RTSTRUCT"
    rt_ss.OperatorsName = ""
    rt_ss.SeriesInstanceUID = pydicom.uid.generate_uid()
    rt_ss.SeriesNumber = "1"

    # General Equipment Module
    rt_ss.Manufacturer = "OnkoDICOM"
    rt_ss.ManufacturerModelName = "OnkoDICOM"
    # TODO: Pull this off build information in some way
    rt_ss.SoftwareVersions = "2021"

    # Frame of Reference module
    rt_ss.FrameOfReferenceUID = img_ds.FrameOfReferenceUID
    rt_ss.PositionReferenceIndicator = ""

    # Structure Set module
    # Best to modify the Structure Set Label with something more
    # interesting in the application. and populate the Name and
    # Description from the application also.
    rt_ss.StructureSetLabel = "OnkoDICOM rtss"
    rt_ss.StructureSetName = rt_ss.StructureSetLabel
    rt_ss.StructureSetDescription = "OnkoDICOM rtss of " + rt_ss.StudyID
    rt_ss.StructureSetDate = dicom_date
    rt_ss.StructureSetTime = dicom_time

    # Contour Image Sequence
    contour_image_sequence = []
    for uid in uid_list:
        contour_image_sequence_item = pydicom.dataset.Dataset()
        contour_image_sequence_item.ReferencedSOPClassUID = img_ds.SOPClassUID
        contour_image_sequence_item.ReferencedSOPInstanceUID = uid
        contour_image_sequence.append(contour_image_sequence_item)

    # RT Referenced Series Sequence
    rt_referenced_series = pydicom.dataset.Dataset()
    rt_referenced_series.SeriesInstanceUID = img_ds.SeriesInstanceUID
    rt_referenced_series.ContourImageSequence = contour_image_sequence
    rt_referenced_series_sequence = [rt_referenced_series]

    # RT Referenced Study Sequence
    rt_referenced_study = pydicom.dataset.Dataset()
    rt_referenced_study.ReferencedSOPClassUID = "1.2.840.10008.3.1.2.3.1"
    rt_referenced_study.ReferencedSOPInstanceUID = img_ds.StudyInstanceUID
    rt_referenced_study.RTReferencedSeriesSequence = \
        rt_referenced_series_sequence
    rt_referenced_study_sequence = [rt_referenced_study]

    # RT Referenced Frame Of Reference Sequence, Structure Set Module
    referenced_frame_of_reference = pydicom.dataset.Dataset()
    referenced_frame_of_reference.FrameOfReferenceUID = \
        img_ds.FrameOfReferenceUID
    referenced_frame_of_reference.RTReferencedStudySequence = \
        rt_referenced_study_sequence
    rt_ss.ReferencedFrameOfReferenceSequence = [referenced_frame_of_reference]

    # Sequence modules
    rt_ss.StructureSetROISequence = []
    rt_ss.ROIContourSequence = []
    rt_ss.RTROIObservationsSequence = []

    # SOP Common module
    rt_ss.SOPClassUID = rt_ss.file_meta.MediaStorageSOPClassUID
    rt_ss.SOPInstanceUID = rt_ss.file_meta.MediaStorageSOPInstanceUID

    # Add required elements
    rt_ss.InstanceCreationDate = dicom_date
    rt_ss.InstanceCreationTime = dicom_time

    rt_ss.is_little_endian = True
    rt_ss.is_implicit_VR = True
    return rt_ss


def merge_rtss(old_rtss, new_rtss, duplicated_names):
    """
    Merge two RTSTRUCT datasets.
    Replace the ROIs in old_rtss with the ROIs in new_rtss which have
    same names.
    :return: merged rtss
    """
    # Original sequences
    original_structure_set = old_rtss.StructureSetROISequence
    original_roi_contour = old_rtss.ROIContourSequence
    original_roi_observation_sequence = old_rtss.RTROIObservationsSequence

    # New sequences
    new_structure_set = new_rtss.StructureSetROISequence
    new_roi_contour = new_rtss.ROIContourSequence
    new_roi_observation_sequence = new_rtss.RTROIObservationsSequence

    # Get the indexes of duplicated ROIs
    old_duplicated_roi_indexes = {}
    index = 0
    for structure_set in original_structure_set:
        if structure_set.ROIName in duplicated_names:
            old_duplicated_roi_indexes[structure_set.ROIName] = index
        index += 1

    # Remove old values out of the original sequences
<<<<<<< HEAD
    rm_indices = [old_duplicated_roi_indexes[name] for name in
                  duplicated_names]
=======
    rm_indices = [old_duplicated_roi_indexes[name]
                  for name in duplicated_names]
>>>>>>> 34b74b5a
    for index in sorted(rm_indices, reverse=True):
        # Remove the old value out of the original structure set
        # sequence
        original_structure_set.pop(index)
        # Remove the old value out of the original contour sequence
        original_roi_contour.pop(index)
        # Remove the old value out of the original observation sequence
        original_roi_observation_sequence.pop(index)

    # Merge the original sequences with the new sequences
    original_structure_set.extend(new_structure_set)
    original_roi_contour.extend(new_roi_contour)
    original_roi_observation_sequence.extend(new_roi_observation_sequence)

    # Renumber the ROINumber and ReferencedROINumber tags
    original_structure_set = renumber_roi_number(original_structure_set)
    original_roi_contour = renumber_roi_number(original_roi_contour)
    original_roi_observation_sequence = \
        renumber_roi_number(original_roi_observation_sequence)

    # Set the new value
    old_rtss.add_new(Tag("StructureSetROISequence"), "SQ",
                     original_structure_set)
    old_rtss.add_new(Tag("ROIContourSequence"), "SQ", original_roi_contour)
    old_rtss.add_new(Tag("RTROIObservationsSequence"), "SQ",
                     original_roi_observation_sequence)

    return old_rtss


def renumber_roi_number(sequence):
    roi_number = 1
    for item in sequence:
        if item.get("ROINumber") is not None:
            item.add_new(Tag("ROINumber"), 'IS', str(roi_number))
        elif item.get("ReferencedROINumber") is not None:
            item.add_new(Tag("ReferencedROINumber"), "IS", str(roi_number))
        roi_number += 1
    return sequence


def roi_to_geometry(dict_rois_contours):
    """
    Convert ROI contour data in each image slice to a geometry object
    :param dict_rois_contours: A dictionary with key-value pair {slice-uid: contour sequence}
    :return: A dictionary with key-value pair {slice-uid: Geometry object}
    """
    dict_geometry = {}

    for slice_uid, contour_sequence in dict_rois_contours.items():
        # convert contour data to polygon omitting data with less than 3 points
        polygon_list = [Polygon(contour_data) for contour_data in contour_sequence if len(contour_data) >= 3]
        result_geometry = make_valid(MultiPolygon(polygon_list))
        dict_geometry[slice_uid] = result_geometry

    return dict_geometry


geometry_manipulation = {
    'INTERSECTION': lambda geom_1, geom_2: geom_1.intersection(geom_2),
    'UNION': lambda geom_1, geom_2: geom_1.union(geom_2),
    'DIFFERENCE': lambda geom_1, geom_2: geom_1.difference(geom_2)
}


def manipulate_rois(first_geometry_dict, second_geometry_dict, operation):
    """
    Compute the intersection of two ROIs
    :param first_geometry_dict: The geometry dictionary of the first ROI
    :param second_geometry_dict: The geometry dictionary of the second ROI
    :param operation: A string specifying the operation
    :return: A dictionary with key-value pair {slice-uid: Geometry Object}
    """
    image_uids = first_geometry_dict.keys() | second_geometry_dict.keys()
    result_geometry_dict = {}

    for slice_uid in image_uids:
        first_geometry = first_geometry_dict.get(slice_uid, Polygon())
        second_geometry = second_geometry_dict.get(slice_uid, Polygon())
        try:
            result_geometry_dict[slice_uid] = geometry_manipulation[operation](first_geometry, second_geometry)
        except KeyError:
            raise Exception("Invalid operation string")
    return result_geometry_dict


def scale_roi(geometry_dict, millimetres):
    """
    Scale the ROI using millimetres as the unit of measurement
    :param geometry_dict: The geometry dictionary of the ROI
    :param millimetres: int, positive means expansion, negative means contraction
    :return: A dictionary with key-value pair {slice-uid: Geometry Object}
    """
    pixel_spacing = PatientDictContainer().dataset[0].PixelSpacing[0]
    pixel_change = millimetres / pixel_spacing

    result_geometry_dict = {}
    for slice_uid in geometry_dict.keys():
        geometry = geometry_dict.get(slice_uid)
        result_geometry = geometry.buffer(pixel_change)
        result_geometry_dict[slice_uid] = result_geometry

    return result_geometry_dict


def rind_roi(geometry_dict, millimetres):
    """
    Create Inner/Outer Rind for ROI
    :param geometry_dict: The geometry dictionary of the ROI
    :param millimetres: int, positive means outer rind, negative means inner rind
    :return: A dictionary with key-value pair {slice-uid: Geometry Object}
    """
    new_roi_dict = scale_roi(geometry_dict, millimetres)

    result_geometry_dict = {}
    for slice_uid in geometry_dict:
        orig_geometry = geometry_dict.get(slice_uid)
        new_geometry = new_roi_dict.get(slice_uid)
        # Create 2 polygons with one nested inside the other
        polygon_list = list([orig_geometry] if orig_geometry.geom_type == 'Polygon' else orig_geometry) + \
                       list([new_geometry] if new_geometry.geom_type == 'Polygon' else new_geometry)
        result_geometry = GeometryCollection(polygon_list)
        result_geometry_dict[slice_uid] = result_geometry

    return result_geometry_dict


def geometry_to_roi(geometry_dict):
    """
    Convert the geometry object in each image slice to ROI contour data
    :param geometry_dict: A geometry dictionary
    :return: A dictionary with key-value pair {slice-uid: contour sequence}
    """
    roi_contour_sequence = {}
    for slice_id, geometry in geometry_dict.items():
        contour_sequence = []
        if geometry.geom_type == 'Polygon' and not geometry.is_empty:
            contour_data = [list(map(int, coord)) for coord in geometry.exterior.coords]
            contour_sequence.append(contour_data)
        elif geometry.geom_type in ['MultiPolygon', 'GeometryCollection']:
            for sub_geometry in geometry:
                contour_data = []
                if sub_geometry.geom_type == 'Polygon' and not sub_geometry.is_empty:
                    contour_data = [list(map(int, coord)) for coord in sub_geometry.exterior.coords]
                # It is possible for MultiPolygon to be inside GeometryCollection
                elif sub_geometry.geom_type == 'MultiPolygon':
                    contour_data = [list(map(int, coord)) for polygon in sub_geometry
                                    for coord in polygon.exterior.coords]
                if contour_data:
                    contour_sequence.append(contour_data)
        if contour_sequence:
            roi_contour_sequence[slice_id] = contour_sequence
    return roi_contour_sequence<|MERGE_RESOLUTION|>--- conflicted
+++ resolved
@@ -12,10 +12,9 @@
 from shapely.geometry import Polygon, MultiPolygon, GeometryCollection
 from shapely.validation import make_valid
 
+from src.constants import DEFAULT_WINDOW_SIZE
 from src.Model.CalculateImages import *
 from src.Model.PatientDictContainer import PatientDictContainer
-from src.constants import DEFAULT_WINDOW_SIZE
-
 from src.Model.Transform import inv_linear_transform
 
 
@@ -543,6 +542,8 @@
     """
     Converts all the pixel coordinates in the given polygon to RCS
     coordinates based off the CT image's matrix.
+    :param patient_dict_container:
+    patient_dict_container
     :param hull_pts: List
     of pixel coordinates ordered to form a polygon.
     :param slider_id: id
@@ -659,13 +660,8 @@
     """
     coronal_rois_contours = {}
     sagittal_rois_contours = {}
-<<<<<<< HEAD
-    slice_ids = dict(
-        (v, k) for k, v in PatientDictContainer().get("dict_uid").items())
-=======
     slice_ids = dict((v, k) for k, v
                      in PatientDictContainer().get("dict_uid").items())
->>>>>>> 34b74b5a
     for name in axial_rois_contours.keys():
         coronal_rois_contours[name] = {}
         sagittal_rois_contours[name] = {}
@@ -674,22 +670,6 @@
             for contour in contours:
                 for i in range(len(contour)):
                     if contour[i][1] in coronal_rois_contours[name]:
-<<<<<<< HEAD
-                        coronal_rois_contours[name][contour[i][1]][0].append(
-                            [contour[i][0], slice_ids[slice_id]])
-                    else:
-                        coronal_rois_contours[name][contour[i][1]] = [[]]
-                        coronal_rois_contours[name][contour[i][1]][0].append(
-                            [contour[i][0], slice_ids[slice_id]])
-
-                    if contour[i][0] in sagittal_rois_contours[name]:
-                        sagittal_rois_contours[name][contour[i][0]][0].append(
-                            [contour[i][1], slice_ids[slice_id]])
-                    else:
-                        sagittal_rois_contours[name][contour[i][0]] = [[]]
-                        sagittal_rois_contours[name][contour[i][0]][0].append(
-                            [contour[i][1], slice_ids[slice_id]])
-=======
                         coronal_rois_contours[name][contour[i][1]][0]\
                             .append([contour[i][0], slice_ids[slice_id]])
                     else:
@@ -704,7 +684,6 @@
                         sagittal_rois_contours[name][contour[i][0]] = [[]]
                         sagittal_rois_contours[name][contour[i][0]][0]\
                             .append([contour[i][1], slice_ids[slice_id]])
->>>>>>> 34b74b5a
     return coronal_rois_contours, sagittal_rois_contours
 
 
@@ -965,13 +944,8 @@
         index += 1
 
     # Remove old values out of the original sequences
-<<<<<<< HEAD
-    rm_indices = [old_duplicated_roi_indexes[name] for name in
-                  duplicated_names]
-=======
     rm_indices = [old_duplicated_roi_indexes[name]
                   for name in duplicated_names]
->>>>>>> 34b74b5a
     for index in sorted(rm_indices, reverse=True):
         # Remove the old value out of the original structure set
         # sequence
