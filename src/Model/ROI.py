--- conflicted
+++ resolved
@@ -409,14 +409,9 @@
     :return: contour pixels
     """
     pixels = []
-<<<<<<< HEAD
-    ## Optimization 1: Reduce unnecessary IF STATEMENTS
-    ## Time used: 488.194700717926
-=======
 
     # Optimization 1: Reduce unnecessary IF STATEMENTS
     # Time used: 488.194700717926
->>>>>>> a0da33f7
     # if (not prone and not feetfirst):
     #     for i in range(0, len(contour), 3):
     #         for x, x_val in enumerate(pixlut[0]):
@@ -591,6 +586,7 @@
             )
             dict_pixels_of_roi[curr_slice].append(contour_pixels)
         dict_pixels[roi] = dict_pixels_of_roi
+
     return dict_pixels
 
 
