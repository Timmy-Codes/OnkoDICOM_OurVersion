--- conflicted
+++ resolved
@@ -597,13 +597,8 @@
     """
     coronal_rois_contours = {}
     sagittal_rois_contours = {}
-<<<<<<< HEAD
-    slice_ids = dict((v, k) for k, v in PatientDictContainer().get(
-        "dict_uid").items())
-=======
     slice_ids = dict((v, k) for k, v
                      in PatientDictContainer().get("dict_uid").items())
->>>>>>> a83592ce
     for name in axial_rois_contours.keys():
         coronal_rois_contours[name] = {}
         sagittal_rois_contours[name] = {}
@@ -612,22 +607,6 @@
             for contour in contours:
                 for i in range(len(contour)):
                     if contour[i][1] in coronal_rois_contours[name]:
-<<<<<<< HEAD
-                        coronal_rois_contours[name][contour[i][1]][0].\
-                            append([contour[i][0], slice_ids[slice_id]])
-                    else:
-                        coronal_rois_contours[name][contour[i][1]] = [[]]
-                        coronal_rois_contours[name][contour[i][1]][0].\
-                            append([contour[i][0], slice_ids[slice_id]])
-
-                    if contour[i][0] in sagittal_rois_contours[name]:
-                        sagittal_rois_contours[name][contour[i][0]][0].\
-                            append([contour[i][1], slice_ids[slice_id]])
-                    else:
-                        sagittal_rois_contours[name][contour[i][0]] = [[]]
-                        sagittal_rois_contours[name][contour[i][0]][0].\
-                            append([contour[i][1], slice_ids[slice_id]])
-=======
                         coronal_rois_contours[name][contour[i][1]][0]\
                             .append([contour[i][0], slice_ids[slice_id]])
                     else:
@@ -642,7 +621,6 @@
                         sagittal_rois_contours[name][contour[i][0]] = [[]]
                         sagittal_rois_contours[name][contour[i][0]][0]\
                             .append([contour[i][1], slice_ids[slice_id]])
->>>>>>> a83592ce
     return coronal_rois_contours, sagittal_rois_contours
 
 
@@ -661,24 +639,6 @@
     # Possible process for this is:
     # 1. Calculate the areas of each contour on the slice
     # https://stackoverflow.com/questions/24467972/calculate-area-of-polygon-given-x-y-coordinates
-<<<<<<< HEAD
-    # 2. Compare each contour to the largest contour by area to
-    # determine if it is contained entirely within the largest contour.
-    # https://stackoverflow.com/questions/4833802/check-if-polygon-is-inside-a-polygon
-    # 3. If the polygon is contained, use
-    # QPolygonF.subtracted(QPolygonF) to subtract the smaller "hole"
-    # polygon from the largest polygon, and then remove the polygon from
-    # the list of polygons to be displayed. This process should provide
-    # fast and reliable results, however it should be noted that this
-    # method may fall apart in a situation where there are multiple
-    # "large" polygons, each with their own hole in it. An appropriate
-    # solution to that may be to compare every contour against one
-    # another and determine which ones have holes encompassed entirely
-    # by them, and then subtract each hole from the larger polygon and
-    # delete the smaller holes. This second solution would definitely
-    # lead to more accurate representation of contours, but could
-    # possibly be too slow to be viable.
-=======
     # 2. Compare each contour to the largest contour by area to determine if
     # it is contained entirely within the largest contour.
     # https://stackoverflow.com/questions/4833802/check-if-polygon-is-inside-a-polygon
@@ -694,7 +654,6 @@
     # delete the smaller holes. This second solution would definitely lead
     # to more accurate representation of contours, but could possibly be too
     # slow to be viable.
->>>>>>> a83592ce
 
     if curr_slice not in dict_rois_contours[curr_roi]:
         return []
@@ -922,13 +881,8 @@
         index += 1
 
     # Remove old values out of the original sequences
-<<<<<<< HEAD
-    rm_indices = [old_duplicated_roi_indexes[name] for
-                  name in duplicated_names]
-=======
     rm_indices = [old_duplicated_roi_indexes[name]
                   for name in duplicated_names]
->>>>>>> a83592ce
     for index in sorted(rm_indices, reverse=True):
         # Remove the old value out of the original structure set
         # sequence
