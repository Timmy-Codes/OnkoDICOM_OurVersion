
QLabel#label {
    font-family: Roboto Black;
    margin-bottom: 0px;
}

QLabel#welcome {
    font-family: Roboto Black;
    margin-bottom: 0px;
}

QPushButton {
    margin: 6px 8px;
    padding: 0 16px;
    min-height: 36px;
    border-radius: 2px;
    color: #f5f5f5;
    background-color: #9370DB;
    font-family: "Segoe UI", "Roboto", "Helvetica Neue", sans-serif;
    font-size: 14px;
    text-align: center;
}

QPushButton:hover {
    background-color: #b299e6;
}

QPushButton:pressed {
    background-color: #5c2eb8;
}

/* Welcome Page */

QMainWindow#WelcomeWindowInstance {
    background-color: rgb(244, 245, 245);
}

/* Open Patient */
QLineEdit {
    border: 2px solid gray;
    border-radius: 6px;
    height: 36px;
    font-size: 14px;
    padding: 0 8px;
    selection-background-color: darkgray;
}
QTreeView {
    border: 2px solid grey;
    border-radius:2px;
}
QTreeView::item:hover {
    color: #000 !important;
    background: qlineargradient(x1: 0, y1: 0, x2: 0, y2: 1, stop: 0 #e7effd, stop: 1 #cbdaf1);
    border: 1px solid #bfcde4;
}

<<<<<<< HEAD
/*
=======

QPushButton#chooseButton {
    font-size:14px;
    background-color: #9370DB;
    width: 136px;
    height: 40px;
    border-radius: 4px;
    color: #fff;
}
QPushButton#chooseButton:hover {
    background-color: #64b5f6;
}


>>>>>>> 9881ace8
QTreeView::branch:has-siblings:!adjoins-item {
    border-image: url(':/res/images/qtree/stylesheet-vline.png') 0;
}

QTreeView::branch:has-siblings:adjoins-item {
    border-image: url(':/res/images/qtree/stylesheet-branch-more.png') 0;
}

QTreeView::branch:!has-children:!has-siblings:adjoins-item {
    border-image: url(':/res/images/qtree/stylesheet-branch-end.png') 0;
}

QTreeView::branch:has-children:!has-siblings:closed,
QTreeView::branch:closed:has-children:has-siblings {
        border-image: none;
        image: url(':/res/images/qtree/stylesheet-branch-closed.png');
}

QTreeView::branch:open:has-children:!has-siblings,
QTreeView::branch:open:has-children:has-siblings  {
        border-image: none;
        image: url(':/res/images/qtree/stylesheet-branch-open.png');
}
<<<<<<< HEAD
*/
=======


QPushButton#cancelButton {
    font-size:14px;
    background-color: #9370DB;
    width: 126px;
    height: 32px;
    border-radius: 4px;
    color: #fff;
}

QPushButton#cancelButton:hover {
    background-color: #64b5f6;
}

QPushButton#confirmButton {
    font-size:14px;
    background-color: #9370DB;
    width: 126px;
    height: 32px;
    border-radius: 4px;
    color: #fff;
}

QPushButton#confirmButton:hover {
    background-color: #64b5f6;
}

QPushButton#stopButton {
    font-size:14px;
    background-color: #9370DB;
    width: 126px;
    height: 32px;
    border-radius: 4px;
    color: #fff;
}

QPushButton#stopButton:hover {
    background-color: #64b5f6;
}
>>>>>>> 9881ace8
<|MERGE_RESOLUTION|>--- conflicted
+++ resolved
@@ -54,24 +54,7 @@
     border: 1px solid #bfcde4;
 }
 
-<<<<<<< HEAD
 /*
-=======
-
-QPushButton#chooseButton {
-    font-size:14px;
-    background-color: #9370DB;
-    width: 136px;
-    height: 40px;
-    border-radius: 4px;
-    color: #fff;
-}
-QPushButton#chooseButton:hover {
-    background-color: #64b5f6;
-}
-
-
->>>>>>> 9881ace8
 QTreeView::branch:has-siblings:!adjoins-item {
     border-image: url(':/res/images/qtree/stylesheet-vline.png') 0;
 }
@@ -95,36 +78,7 @@
         border-image: none;
         image: url(':/res/images/qtree/stylesheet-branch-open.png');
 }
-<<<<<<< HEAD
 */
-=======
-
-
-QPushButton#cancelButton {
-    font-size:14px;
-    background-color: #9370DB;
-    width: 126px;
-    height: 32px;
-    border-radius: 4px;
-    color: #fff;
-}
-
-QPushButton#cancelButton:hover {
-    background-color: #64b5f6;
-}
-
-QPushButton#confirmButton {
-    font-size:14px;
-    background-color: #9370DB;
-    width: 126px;
-    height: 32px;
-    border-radius: 4px;
-    color: #fff;
-}
-
-QPushButton#confirmButton:hover {
-    background-color: #64b5f6;
-}
 
 QPushButton#stopButton {
     font-size:14px;
@@ -137,5 +91,4 @@
 
 QPushButton#stopButton:hover {
     background-color: #64b5f6;
-}
->>>>>>> 9881ace8
+}