--- conflicted
+++ resolved
@@ -309,23 +309,13 @@
         """
         Function triggered when the Transect button is pressed from the menu.
         """
-<<<<<<< HEAD
-        id = self.__main_page.dicom_view_single.slider.value()
-        dt = self.patient_dict_container.dataset[id]
-        rowS = dt.PixelSpacing[0]
-        colS = dt.PixelSpacing[1]
-        dt.convert_pixel_data()
-        pixmap = self.patient_dict_container.get("pixmaps_axial")[id]
-        self.__main_page.call_class.runTransect(
-=======
         slider_id = self.__main_page.dicom_view.slider.value()
         dt = self.patient_dict_container.dataset[slider_id]
         row_s = dt.PixelSpacing[0]
         col_s = dt.PixelSpacing[1]
         dt.convert_pixel_data()
-        pixmap = self.patient_dict_container.get("pixmaps")[slider_id]
+        pixmap = self.patient_dict_container.get("pixmaps_axial")[slider_id]
         self.__main_page.call_class.run_transect(
->>>>>>> a881d5cb
             self.__main_page,
             self.__main_page.dicom_view_single.view,
             pixmap,
