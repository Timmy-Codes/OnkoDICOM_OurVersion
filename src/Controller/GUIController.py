from shutil import which

from PySide6 import QtCore, QtWidgets, QtGui
from PySide6.QtWidgets import QMessageBox

from src.Model.InitialModel import create_initial_model
from src.Model.PatientDictContainer import PatientDictContainer
from src.View.OpenPatientWindow import UIOpenPatientWindow
from src.View.PyradiProgressBar import PyradiExtended
from src.View.FirstTimeWelcomeWindow import UIFirstTimeWelcomeWindow
from src.View.WelcomeWindow import UIWelcomeWindow
from src.View.mainpage.MainPage import UIMainWindow
from src.Controller.PathHandler import resource_path

###Testing###
from src.View.ImageFusionWindow import UIImageFusionWindow
from src.Model.MovingModel import create_moving_model
from src.Model.MovingDictContainer import MovingDictContainer
from src.Model.ImageFusion import create_fused_model
import SimpleITK as sitk

import matplotlib.pyplot as plt

class FirstTimeWelcomeWindow(QtWidgets.QMainWindow, UIFirstTimeWelcomeWindow):
    update_directory = QtCore.Signal(str)
    go_next_window = QtCore.Signal()

    # Initialisation function to display the UI
    def __init__(self):
        QtWidgets.QMainWindow.__init__(self)
        self.setup_ui(self)
        self.configured.connect(self.update_new_directory)
        self.skip_button.clicked.connect(self.go_open_patient_window)

    def update_new_directory(self, new_directory):
        """
            Function to update the default directory
        """
        self.update_directory.emit(new_directory)
        self.go_open_patient_window()

    def go_open_patient_window(self):
        """
            Function to progress to the OpenPatientWindow
        """
        self.go_next_window.emit()


class WelcomeWindow(QtWidgets.QMainWindow, UIWelcomeWindow):
    go_next_window = QtCore.Signal()

    # Initialisation function to display the UI
    def __init__(self):
        QtWidgets.QMainWindow.__init__(self)
        self.setup_ui(self)
        self.open_patient_button.clicked.connect(self.go_open_patient_window)

    def go_open_patient_window(self):
        """
        Function to progress to the OpenPatientWindow
        """
        self.go_next_window.emit()


class OpenPatientWindow(QtWidgets.QMainWindow, UIOpenPatientWindow):
    go_next_window = QtCore.Signal(object)

    # Initialisation function to display the UI
    def __init__(self, default_directory):
        QtWidgets.QMainWindow.__init__(self)
        self.setup_ui(self)
        self.patient_info_initialized.connect(self.open_patient)

        if default_directory is not None:
            self.filepath = default_directory
            self.open_patient_directory_input_box.setText(default_directory)
            self.scan_directory_for_patient()

    def open_patient(self, progress_window):
        self.go_next_window.emit(progress_window)

# This class is currently a clone from the ImageFusionController.py file.
# The purpose of placing another Window class here is so that the
# TopLevelController can call for this window

class ImageFusionWindow(QtWidgets.QMainWindow, UIImageFusionWindow):
    go_next_window = QtCore.Signal(object)

    def __init__(self, default_directory=None):
        # super(ImageFusionWindow, self).__init__()
        QtWidgets.QMainWindow.__init__(self)
        self.setup_ui(self)
        self.image_fusion_info_initialized.connect(self.open_patient)

    def set_up_directory(self, default_directory):
        self.filepath = default_directory
        self.open_patient_directory_input_box.setText(default_directory)
        self.scan_directory_for_patient()

    def open_patient(self, progress_window):
        self.go_next_window.emit(progress_window)

class MainWindow(QtWidgets.QMainWindow, UIMainWindow):
    # When a new patient file is opened from the main window
    open_patient_window = QtCore.Signal()
    # When the pyradiomics button is pressed
    run_pyradiomics = QtCore.Signal(str, dict, str)
    # When the image fusion button is pressed
    image_fusion_signal = QtCore.Signal(str)
    image_progress_window = QtCore.Signal()

    # Initialising the main window and setting up the UI
    def __init__(self):
        QtWidgets.QMainWindow.__init__(self)
        create_initial_model()
        self.setup_ui(self)
        self.action_handler.action_open.triggered.connect(
            self.open_new_patient)
        self.pyradi_trigger.connect(self.pyradiomics_handler)

<<<<<<< HEAD
        # This is another way/method of prompting the image fusion select window
        # This handler is connected to the function below
        self.action_handler.action_image_fusion.triggered.connect(self.open_image_fusion)

        # Connect signal from mainpage to the function located in mainpage.py
        self.image_fusion_main_window.connect(self.create_image_fusion_tab)

    
        
    
    
=======
        # Add isodose tab UI update signal if RT Dose loaded
        patient_dict_container = PatientDictContainer()
        if patient_dict_container.has_modality("rtdose"):
            self.isodoses_tab.request_update_ui.connect(self.update_ui)

>>>>>>> a4d7baba
    def update_ui(self):
        create_initial_model()
        self.setup_central_widget()
        self.setup_actions()
        self.action_handler.action_open.triggered.connect(
            self.open_new_patient)

        # Add isodose tab update signal if RT Dose loaded
        patient_dict_container = PatientDictContainer()
        if patient_dict_container.has_modality("rtdose"):
            self.isodoses_tab.request_update_ui.connect(self.update_ui)

        # This will invoke load_moving_model which would then be updated by the
        # Top Level Controller
        print('Creating Moving Model')
        create_moving_model()
        print('Finished Creating Moving Model')
        print('Fusing Images')
        patient_dict_container = PatientDictContainer()
        moving_dict_container = MovingDictContainer()
        
        amount = len(patient_dict_container.filepaths)
        orig_fusion_list = []
        
        for i in range(amount):
            try:
                 orig_fusion_list.append(patient_dict_container.filepaths[i])
            except KeyError:
                 continue
                 
        orig_image = sitk.ReadImage(orig_fusion_list)           
        
        moving_dict_container = MovingDictContainer()
        
        amount = len(moving_dict_container.filepaths)
        new_fusion_list = []
        
        for i in range(amount):
            try:
                 new_fusion_list.append(moving_dict_container.filepaths[i])
            except KeyError:
                 continue
                 
        new_image = sitk.ReadImage(new_fusion_list)
        

        color_axial, color_sagittal, color_coronal = create_fused_model(orig_image, new_image)
        
  
        patient_dict_container.set("color_axial", color_axial)
        patient_dict_container.set("color_sagittal", color_sagittal)
        patient_dict_container.set("color_coronal", color_coronal)
        
        print('hurray')
        
        
    
        

    def open_new_patient(self):
        """
        Function to handle the Open patient button being clicked
        """
        confirmation_dialog = QMessageBox.information(
            self, 'Open new patient?',
            'Opening a new patient will close the currently opened patient. '
            'Would you like to continue?',
            QMessageBox.Yes | QMessageBox.No)

        if confirmation_dialog == QMessageBox.Yes:
            self.open_patient_window.emit()

    # Signal is sent to the
    def open_image_fusion(self):
        print('GUIController calling for Image Fusion - emit signals')
        patient_dict_container = PatientDictContainer()
        filepath = patient_dict_container.path
        self.image_fusion_signal.emit(filepath)



    def pyradiomics_handler(self, path, filepaths, hashed_path):
        """
        Sends signal to initiate pyradiomics analysis
        """
        if which('plastimatch') is not None:
            if hashed_path == '':
                confirm_pyradi = QMessageBox.information(
                    self, "Confirmation",
                    "Are you sure you want to perform pyradiomics? Once "
                    "started the process cannot be terminated until it "
                    "finishes.",
                    QMessageBox.Yes,
                    QMessageBox.No)
                if confirm_pyradi == QMessageBox.Yes:
                    self.run_pyradiomics.emit(path, filepaths, hashed_path)
                if confirm_pyradi == QMessageBox.No:
                    pass
            else:
                self.run_pyradiomics.emit(path, filepaths, hashed_path)
        else:
            exe_not_found = QMessageBox.information(
                self, "Error",
                "Plastimatch not installed. Please install Plastimatch "
                "(https://sourceforge.net/projects/plastimatch/) to carry out "
                "pyradiomics analysis. If using Windows, please ensure that "
                "your system's PATH variable inlcudes the directory where "
                "Plastimatch's executable is installed.")

    def cleanup(self):
        patient_dict_container = PatientDictContainer()
        patient_dict_container.clear()

        moving_dict_container = MovingDictContainer()
        moving_dict_container.clear()

    def closeEvent(self, event: QtGui.QCloseEvent) -> None:
        patient_dict_container = PatientDictContainer()
        if patient_dict_container.get("rtss_modified") \
                and hasattr(self, "structures_tab"):
            confirmation_dialog = QMessageBox.information(
                self,
                'Close without saving?',
                'The RTSTRUCT file has been modified. Would you like to save '
                'before exiting the program?',
                QMessageBox.Save | QMessageBox.Discard | QMessageBox.Cancel)

            if confirmation_dialog == QMessageBox.Save:
                self.structures_tab.save_new_rtss()
                event.accept()
                self.cleanup()
            elif confirmation_dialog == QMessageBox.Discard:
                event.accept()
                self.cleanup()
            else:
                event.ignore()
        else:
            self.cleanup()


class PyradiProgressBar(QtWidgets.QWidget):
    progress_complete = QtCore.Signal()

    def __init__(self, path, filepaths, target_path):
        super().__init__()

        self.w = QtWidgets.QWidget()
        self.setWindowTitle("Running Pyradiomics")
        self.setWindowFlags(
            QtCore.Qt.Window
            | QtCore.Qt.CustomizeWindowHint
            | QtCore.Qt.WindowTitleHint
            | QtCore.Qt.WindowMinimizeButtonHint
        )
        qt_rectangle = self.w.frameGeometry()
        center_point = QtGui.QScreen.availableGeometry(
            QtWidgets.QApplication.primaryScreen()).center()
        qt_rectangle.moveCenter(center_point)
        self.w.move(qt_rectangle.topLeft())
        self.setWindowIcon(QtGui.QIcon(
            resource_path("res/images/btn-icons/onkodicom_icon.png")))

        self.setGeometry(300, 300, 460, 100)
        self.label = QtWidgets.QLabel(self)
        self.label.setGeometry(30, 15, 400, 20)
        self.progress_bar = QtWidgets.QProgressBar(self)
        self.progress_bar.setGeometry(30, 40, 400, 25)
        self.progress_bar.setMaximum(100)
        self.ext = PyradiExtended(path, filepaths, target_path)
        self.ext.copied_percent_signal.connect(self.on_update)
        self.ext.start()

    def on_update(self, value, text=""):
        """
        Update percentage and text of progress bar.
        :param value:   Percentage value to be displayed
        :param text:    To display what ROI currently being processed
        """

        # When generating the nrrd file, the percentage starts at 0
        # and reaches 25
        if value == 0:
            self.label.setText("Generating nrrd file")
        # The segmentation masks are generated between the range 25 and 50
        elif value == 25:
            self.label.setText("Generating segmentation masks")
        # Above 50, pyradiomics analysis is carried out over each
        # segmentation mask
        elif value in range(50, 100):
            self.label.setText("Calculating features for " + text)
        # Set the percentage value
        self.progress_bar.setValue(value)

        # When the percentage reaches 100, send a signal to close progress bar
        if value == 100:
            completion = QMessageBox.information(
                self, "Complete", "Task has been completed successfully"
            )
            self.progress_complete.emit()<|MERGE_RESOLUTION|>--- conflicted
+++ resolved
@@ -118,25 +118,18 @@
             self.open_new_patient)
         self.pyradi_trigger.connect(self.pyradiomics_handler)
 
-<<<<<<< HEAD
         # This is another way/method of prompting the image fusion select window
         # This handler is connected to the function below
         self.action_handler.action_image_fusion.triggered.connect(self.open_image_fusion)
 
         # Connect signal from mainpage to the function located in mainpage.py
         self.image_fusion_main_window.connect(self.create_image_fusion_tab)
-
     
-        
-    
-    
-=======
         # Add isodose tab UI update signal if RT Dose loaded
         patient_dict_container = PatientDictContainer()
         if patient_dict_container.has_modality("rtdose"):
             self.isodoses_tab.request_update_ui.connect(self.update_ui)
 
->>>>>>> a4d7baba
     def update_ui(self):
         create_initial_model()
         self.setup_central_widget()
