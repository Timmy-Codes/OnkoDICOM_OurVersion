from shutil import which

from PySide6 import QtCore, QtWidgets, QtGui
from PySide6.QtWidgets import QMessageBox

from src.Model.InitialModel import create_initial_model
from src.Model.PatientDictContainer import PatientDictContainer
from src.View.OpenPatientWindow import UIOpenPatientWindow
from src.View.PyradiProgressBar import PyradiExtended
from src.View.FirstTimeWelcomeWindow import UIFirstTimeWelcomeWindow
from src.View.WelcomeWindow import UIWelcomeWindow
from src.View.mainpage.MainPage import UIMainWindow
from src.Controller.PathHandler import resource_path


class FirstTimeWelcomeWindow(QtWidgets.QMainWindow, UIFirstTimeWelcomeWindow):

    update_directory = QtCore.Signal(str)
    go_next_window = QtCore.Signal()

    # Initialisation function to display the UI
    def __init__(self):
        QtWidgets.QMainWindow.__init__(self)
        self.setup_ui(self)
        self.configured.connect(self.update_new_directory)
        self.skip_button.clicked.connect(self.go_open_patient_window)

    def update_new_directory(self, new_directory):
        """
            Function to update the default directory
        """
        self.update_directory.emit(new_directory)
        self.go_open_patient_window()

    def go_open_patient_window(self):
        """
            Function to progress to the OpenPatientWindow
        """
        self.go_next_window.emit()


class WelcomeWindow(QtWidgets.QMainWindow, UIWelcomeWindow):

    go_next_window = QtCore.Signal()

    # Initialisation function to display the UI
    def __init__(self):
        QtWidgets.QMainWindow.__init__(self)
        self.setup_ui(self)
        self.open_patient_button.clicked.connect(self.go_open_patient_window)

    def go_open_patient_window(self):
        """
        Function to progress to the OpenPatientWindow
        """
        self.go_next_window.emit()


class OpenPatientWindow(QtWidgets.QMainWindow, UIOpenPatientWindow):

    go_next_window = QtCore.Signal(object)

    # Initialisation function to display the UI
    def __init__(self, default_directory):
        QtWidgets.QMainWindow.__init__(self)
        self.setup_ui(self)
        self.patient_info_initialized.connect(self.open_patient)

        if default_directory is not None:
            self.filepath = default_directory
            self.open_patient_directory_input_box.setText(default_directory)
            self.scan_directory_for_patient()

    def open_patient(self, progress_window):
        self.go_next_window.emit(progress_window)


class MainWindow(QtWidgets.QMainWindow, UIMainWindow):

    # When a new patient file is opened from the main window
    open_patient_window = QtCore.Signal()
    # When the pyradiomics button is pressed
    run_pyradiomics = QtCore.Signal(str, dict, str)

    # Initialising the main window and setting up the UI
    def __init__(self):
        QtWidgets.QMainWindow.__init__(self)
        create_initial_model()
        self.setup_ui(self)
        self.action_handler.action_open.triggered.connect(self.open_new_patient)
        self.pyradi_trigger.connect(self.pyradiomics_handler)

    def update_ui(self):
        create_initial_model()
<<<<<<< HEAD
=======
        self.setup_central_widget()
        self.setup_actions()
        self.action_handler.action_open.triggered.connect(self.open_new_patient)
        self.pyradi_trigger.connect(self.pyradiomics_handler)
>>>>>>> 194ebcd2

    def open_new_patient(self):
        """
        Function to handle the Open patient button being clicked
        """
        confirmation_dialog = QMessageBox.information(self, 'Open new patient?',
                                                      'Opening a new patient will close the currently opened patient. '
                                                      'Would you like to continue?',
                                                      QMessageBox.Yes | QMessageBox.No)

        if confirmation_dialog == QMessageBox.Yes:
            self.open_patient_window.emit()

    def pyradiomics_handler(self, path, filepaths, hashed_path):
        """
        Sends signal to initiate pyradiomics analysis
        """
        if which('plastimatch') is not None:
            if hashed_path == '':
                confirm_pyradi = QMessageBox.information(self, "Confirmation",
                                                    "Are you sure you want to perform pyradiomics? "
                                                    "Once started the process cannot be terminated until it finishes.",
                                                    QMessageBox.Yes, QMessageBox.No)
                if confirm_pyradi == QMessageBox.Yes:
                    self.run_pyradiomics.emit(path, filepaths, hashed_path)
                if confirm_pyradi == QMessageBox.No:
                    pass
            else:
                self.run_pyradiomics.emit(path, filepaths, hashed_path)
        else:
            exe_not_found = QMessageBox.information(self, "Error",
                                                 "Plastimatch not installed. Please install Plastimatch "
                                                 "(https://sourceforge.net/projects/plastimatch/) to carry out "
                                                 "pyradiomics analysis. If using Windows, please ensure that your "
                                                 "system's PATH variable inlcudes the directory where Plastimatch's "
                                                 "executable is installed.")

    def cleanup(self):
        patient_dict_container = PatientDictContainer()
        patient_dict_container.clear()

        # Close 3d vtk widget
        self.three_dimension_view.close()


    def closeEvent(self, event: QtGui.QCloseEvent) -> None:
        # Close vtk window

        patient_dict_container = PatientDictContainer()
        if patient_dict_container.get("rtss_modified") and hasattr(self, "structures_tab"):
            confirmation_dialog = QMessageBox.information(self, 'Close without saving?',
                                                          'The RTSTRUCT file has been modified. Would you like to save '
                                                          'before exiting the program?',
                                                          QMessageBox.Save | QMessageBox.Discard | QMessageBox.Cancel)

            if confirmation_dialog == QMessageBox.Save:
                self.structures_tab.save_new_rtss()
                event.accept()
                self.cleanup()
            elif confirmation_dialog == QMessageBox.Discard:
                event.accept()
                self.cleanup()
            else:
                event.ignore()
        else:
            self.cleanup()


class PyradiProgressBar(QtWidgets.QWidget):
    progress_complete = QtCore.Signal()

    def __init__(self, path, filepaths, target_path):
        super().__init__()

        self.w = QtWidgets.QWidget()
        self.setWindowTitle("Running Pyradiomics")
        self.setWindowFlags(
            QtCore.Qt.Window
            | QtCore.Qt.CustomizeWindowHint
            | QtCore.Qt.WindowTitleHint
            | QtCore.Qt.WindowMinimizeButtonHint
        )
        qt_rectangle = self.w.frameGeometry()
        center_point = QtGui.QScreen.availableGeometry(QtWidgets.QApplication.primaryScreen()).center()
        qt_rectangle.moveCenter(center_point)
        self.w.move(qt_rectangle.topLeft())
        self.setWindowIcon(QtGui.QIcon(resource_path("res/images/btn-icons/onkodicom_icon.png")))

        self.setGeometry(300, 300, 460, 100)
        self.label = QtWidgets.QLabel(self)
        self.label.setGeometry(30, 15, 400, 20)
        self.progress_bar = QtWidgets.QProgressBar(self)
        self.progress_bar.setGeometry(30, 40, 400, 25)
        self.progress_bar.setMaximum(100)
        self.ext = PyradiExtended(path, filepaths, target_path)
        self.ext.copied_percent_signal.connect(self.on_update)
        self.ext.start()

    def on_update(self, value, text=""):
        """
        Update percentage and text of progress bar.
        :param value:   Percentage value to be displayed
        :param text:    To display what ROI currently being processed
        """

        # When generating the nrrd file, the percentage starts at 0
        # and reaches 25
        if value == 0:
            self.label.setText("Generating nrrd file")
        # The segmentation masks are generated between the range 25 and 50
        elif value == 25:
            self.label.setText("Generating segmentation masks")
        # Above 50, pyradiomics analysis is carried out over each segmentation mask
        elif value in range(50, 100):
            self.label.setText("Calculating features for " + text)
        # Set the percentage value
        self.progress_bar.setValue(value)

        # When the percentage reaches 100, send a signal to close progress bar
        if value == 100:
            completion = QMessageBox.information(
                self, "Complete", "Task has been completed successfully"
            )
            self.progress_complete.emit()<|MERGE_RESOLUTION|>--- conflicted
+++ resolved
@@ -92,13 +92,10 @@
 
     def update_ui(self):
         create_initial_model()
-<<<<<<< HEAD
-=======
         self.setup_central_widget()
         self.setup_actions()
         self.action_handler.action_open.triggered.connect(self.open_new_patient)
         self.pyradi_trigger.connect(self.pyradiomics_handler)
->>>>>>> 194ebcd2
 
     def open_new_patient(self):
         """
@@ -139,14 +136,10 @@
     def cleanup(self):
         patient_dict_container = PatientDictContainer()
         patient_dict_container.clear()
-
         # Close 3d vtk widget
         self.three_dimension_view.close()
 
-
     def closeEvent(self, event: QtGui.QCloseEvent) -> None:
-        # Close vtk window
-
         patient_dict_container = PatientDictContainer()
         if patient_dict_container.get("rtss_modified") and hasattr(self, "structures_tab"):
             confirmation_dialog = QMessageBox.information(self, 'Close without saving?',
