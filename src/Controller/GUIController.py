--- conflicted
+++ resolved
@@ -93,13 +93,10 @@
     def update_ui(self):
         create_initial_model()
         self.setup_central_widget()
-<<<<<<< HEAD
         self.isodoses_tab.request_update_ui.connect(self.update_ui)
-=======
         self.setup_actions()
         self.action_handler.action_open.triggered.connect(self.open_new_patient)
         self.pyradi_trigger.connect(self.pyradiomics_handler)
->>>>>>> 83b5f583
 
     def open_new_patient(self):
         """
