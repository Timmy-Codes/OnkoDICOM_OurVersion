# This file handles all the processes done within the Add-On Options button

import csv
import webbrowser
from collections import deque

from PySide6.QtWidgets import QFileDialog, QTableWidgetItem
from PySide6.QtCore import Slot

from src.View.AddOnOptions import *
from src.View.InputDialogs import *
from src.Controller.PathHandler import resource_path


# Create the Add-On Options class based on the UI from the file in
# View/Add-On Options


class AddOnOptions(QtWidgets.QMainWindow, UIAddOnOptions):

    def __init__(self, window):  # initialization function
        super(AddOnOptions, self).__init__()
        # read configuration file for line and fill options
        with open(resource_path("data/line&fill_configuration"), "r") \
                as stream:
            elements = stream.readlines()
            # if file is not empty, each line represents the last saved
            # configuration in the given order
            if len(elements) > 0:
                roi_line = int(elements[0].replace("\n", ""))
                roi_opacity = int(elements[1].replace("\n", ""))
                iso_line = int(elements[2].replace("\n", ""))
                iso_opacity = int(elements[3].replace("\n", ""))
                line_width = float(elements[4].replace("\n", ""))
            else:  # if file is empty for some reason, use the default
                # measures below
                roi_line = 1
                roi_opacity = 10
                iso_line = 2
                iso_opacity = 5
                line_width = 2.0
            stream.close()
        # initialise the UI
        self.window = window
        self.setup_ui(self, roi_line, roi_opacity, iso_line,
                      iso_opacity, line_width)
        # this data is used to create the tree view of functionalities on
        # the left of the window each entry will be used as a button to
        # change the view on the right accordingly
        data = [
            {
                "level": 0,
                "dbID": 442,
                "parent_ID": 6,
                "short_name": "User Options"
            },
            {
                "level": 1,
                "dbID": 522,
                "parent_ID": 442,
                "short_name": "Image Windowing",
            },
            {
                "level": 1,
                "dbID": 556,
                "parent_ID": 442,
                "short_name": "Standard Organ Names",
            },
            {
                "level": 1,
                "dbID": 527,
                "parent_ID": 442,
                "short_name": "Standard Volume Names",
            },
            # {
            #   'level': 1,
            #   'dbID': 528,
            #   'parent_ID': 442,
            #   'short_name': 'Create ROI from Isodose'
            #   }, # extra option not fully supported
            {
                "level": 1,
                "dbID": 520,
                "parent_ID": 442,
                "short_name": "Patient ID - Hash ID",
            },
            {
                "level": 1,
                "dbID": 523,
                "parent_ID": 442,
                "short_name": "Line & Fill configuration",
            },
            {
                "level": 0,
                "dbID": 446,
                "parent_ID": 6,
                "short_name": "Configuration"
            },
            {
                "level": 1,
                "dbID": 521,
                "parent_ID": 446,
                "short_name": "Default directory",
            }
        ]
        # create a model for the tree view of options and attach the data
        self.model = QtGui.QStandardItemModel()
        self.treeList.setModel(self.model)
        self.import_data(data)
        self.treeList.expandAll()
        # fill the corresponding tables with the corresponding data from the
        # csv files
        self.fill_tables()
        self.treeList.setEditTriggers(
            QtWidgets.QTreeView.NoEditTriggers
        )  # make the tree entries not editable
        # Functionalities of the Apply and Cancel button
        self.cancel_button.clicked.connect(
            self.close
        )  # Close the window by discarding all changes
        self.apply_button.clicked.connect(self.accepting)
        # Connecting the functionalities of the view dependant buttons
        self.add_new_window.clicked.connect(self.new_windowing)
        self.add_standard_organ_name.clicked.connect(self.new_organ)
        self.add_standard_volume_name.clicked.connect(self.new_volume)
        # self.add_new_roi.clicked.connect(self.new_isodose) # extra
        # functionality
        self.import_organ_csv.clicked.connect(self.import_organs)

        # adding the right click menus for each table
        self.table_view.setContextMenuPolicy(
            QtCore.Qt.ContextMenuPolicy.CustomContextMenu)
        self.table_view.customContextMenuRequested.connect(
            self.onCustomContextMenuRequestedWindow
        )
        self.table_organ.setContextMenuPolicy(
            QtCore.Qt.ContextMenuPolicy.CustomContextMenu)
        self.table_organ.customContextMenuRequested.connect(
            self.onCustomContextMenuRequestedOrgan
        )
        self.table_volume.setContextMenuPolicy(
            QtCore.Qt.ContextMenuPolicy.CustomContextMenu)
        self.table_volume.customContextMenuRequested.connect(
            self.onCustomContextMenuRequestedVolume
        )
        # self.table_roi.setContextMenuPolicy(QtCore.Qt.CustomContextMenu)
        # self.table_roi.customContextMenuRequested.connect(
        # self.on_customContextMenuRequested_Roi)
        # making the URL column a double clicked link
        self.table_organ.itemDoubleClicked.connect(self.open_link)

    # function to open the corresponding URL in a new browser
    def open_link(self, item):
        if item.column() == 3 and item.text() != "":
            # checking if the url has http entered or not
            if "http://" in item.text():
                webbrowser.open_new(item.text())
            else:
                webbrowser.open_new("http://" + item.text())

    # The right click menus for each table (First one is explained and the
    # same logic applies for all windowing
    @Slot(QtCore.QPoint)
    def onCustomContextMenuRequestedWindow(self, pos):
        # gets the position of the right click for the windowing table
        it = self.table_view.itemAt(pos)
        if it is None:
            return
        c = it.row()
        item_range = QtWidgets.QTableWidgetSelectionRange(
            c, 0, c, self.table_view.columnCount() - 1
        )
        # selects the row
        self.table_view.setRangeSelected(item_range, True)
        # creates the menu
        menu = QtWidgets.QMenu()
        modify_row_action = menu.addAction("Modify")
        menu.addSeparator()
        delete_row_action = menu.addAction("Delete")
        action = menu.exec(self.table_view.viewport().mapToGlobal(pos))
        if action == delete_row_action:
            self.table_view.removeRow(c)
        if action == modify_row_action:
            # open an input dialog as a pop up with the current values to be
            # modified
            dialog = Dialog_Windowing(
                self.table_view.item(c, 0).text(),
                self.table_view.item(c, 1).text(),
                self.table_view.item(c, 2).text(),
                self.table_view.item(c, 3).text(),
            )
            # If Okay is pressed then display the new entries in the table
            # They will only be saved if Apply is pressed before exiting
            # Add-On Options
            if dialog.exec():
                new_data = dialog.getInputs()
                self.table_view.setItem(c, 0, QTableWidgetItem(new_data[0]))
                self.table_view.setItem(c, 1, QTableWidgetItem(new_data[1]))
                self.table_view.setItem(c, 2, QTableWidgetItem(new_data[2]))
                self.table_view.setItem(c, 3, QTableWidgetItem(new_data[3]))

    # standard organ name table
    @Slot(QtCore.QPoint)
    def onCustomContextMenuRequestedOrgan(self, pos):
        it = self.table_organ.itemAt(pos)
        if it is None:
            return
        c = it.row()
        item_range = QtWidgets.QTableWidgetSelectionRange(
            c, 0, c, self.table_organ.columnCount() - 1
        )
        self.table_organ.setRangeSelected(item_range, True)

        menu = QtWidgets.QMenu()
        modify_row_action = menu.addAction("Modify")
        menu.addSeparator()
        delete_row_action = menu.addAction("Delete")
        action = menu.exec(self.table_organ.viewport().mapToGlobal(pos))
        if action == delete_row_action:
            self.table_organ.removeRow(c)
        if action == modify_row_action:
            dialog = Dialog_Organ(
                self.table_organ.item(c, 0).text(),
                self.table_organ.item(c, 1).text(),
                self.table_organ.item(c, 2).text(),
                self.table_organ.item(c, 3).text(),
            )
            if dialog.exec():
                new_data = dialog.getInputs()
                self.table_organ.setItem(c, 0, QTableWidgetItem(new_data[0]))
                self.table_organ.setItem(c, 1, QTableWidgetItem(new_data[1]))
                self.table_organ.setItem(c, 2, QTableWidgetItem(new_data[2]))
                self.table_organ.setItem(c, 3, QTableWidgetItem(new_data[3]))

    # standard volume table
    @Slot(QtCore.QPoint)
    def onCustomContextMenuRequestedVolume(self, pos):
        it = self.table_volume.itemAt(pos)
        if it is None:
            return
        c = it.row()
        item_range = QtWidgets.QTableWidgetSelectionRange(
            c, 0, c, self.table_volume.columnCount() - 1
        )
        self.table_volume.setRangeSelected(item_range, True)

        menu = QtWidgets.QMenu()
        modify_row_action = menu.addAction("Modify")
        menu.addSeparator()
        delete_row_action = menu.addAction("Delete")
        action = menu.exec(self.table_volume.viewport().mapToGlobal(pos))
        if action == delete_row_action:
            self.table_volume.removeRow(c)
        if action == modify_row_action:
            dialog = Dialog_Volume(
                self.table_volume.item(c, 0).text(),
                self.table_volume.item(c, 1).text()
            )
            if dialog.exec():
                new_data = dialog.getInputs()
                self.table_volume.setItem(c, 0, QTableWidgetItem(new_data[0]))
                self.table_volume.setItem(c, 1, QTableWidgetItem(new_data[1]))

    # This option is extra and not fully supported yet, TO DO in the future
    # # ROI from IsoDoses
    # @QtCore.pyqtSlot(QtCore.QPoint)
    # def on_customContextMenuRequested_Roi(self, pos):
    #     it = self.table_roi.itemAt(pos)
    #     if it is None:
    #         return
    #     c = it.row()
    #     item_range = QtWidgets.QTableWidgetSelectionRange(
    #         c, 0, c, self.table_roi.columnCount() - 1)
    #     self.table_roi.setRangeSelected(item_range, True)
    #
    #     menu = QtWidgets.QMenu()
    #     modify_row_action = menu.addAction("Modify")
    #     menu.addSeparator()
    #     delete_row_action = menu.addAction("Delete")
    #     action = menu.exec_(self.table_roi.viewport().mapToGlobal(pos))
    #     if action == delete_row_action:
    #         self.table_roi.removeRow(c)
    #     if action == modify_row_action:
    #         dialog = Dialog_Dose(self.table_roi.item(
    #             c, 0).text(), self.table_roi.item(c, 2).text())
    #         if dialog.exec():
    #             new_data = dialog.getInputs()
    #             self.table_roi.setItem(c, 0, QTableWidgetItem(new_data[0]))
    #             self.table_roi.setItem(c, 1, QTableWidgetItem(new_data[1]))
    #             self.table_roi.setItem(c, 2, QTableWidgetItem(new_data[2]))

    # This function creates the tree view on the left according
    # to the given data

    def import_data(self, data, root=None):
        self.model.setRowCount(0)
        if root is None:
            root = self.model.invisibleRootItem()
        seen = {}
        values = deque(data)
        while values:
            value = values.popleft()
            if value["level"] == 0:
                parent = root
            else:
                pid = value["parent_ID"]
                if pid not in seen:
                    values.append(value)
                    continue
                parent = seen[pid]
            dbid = value["dbID"]
            parent.appendRow([QtGui.QStandardItem(value["short_name"])])
            seen[dbid] = parent.child(parent.rowCount() - 1)

    # If APPLY is clicked, save the contents of each option and table into
    # their corresponding files

    def accepting(self):
        # starting save
        # Saving the Windowing options
        with open(resource_path("data/csv/imageWindowing.csv"), "w",
                  newline="") as stream:
            writer = csv.writer(stream)
            writer.writerow(["Organ", "Scan", "Window", "Level"])
            for row in range(self.table_view.rowCount()):
                rowdata = []
                for column in range(self.table_view.columnCount()):
                    item = self.table_view.item(row, column)
                    if item is not None:
                        rowdata.append(item.text())
                    else:
                        rowdata.append("")
                writer.writerow(rowdata)
        # saving the Standard Organ names
        with open(resource_path("data/csv/organName.csv"), "w",
                  newline="") as stream:
            writer = csv.writer(stream)
            writer.writerow(["Standard Name", "FMA ID", "Organ", "Url"])
            for row in range(self.table_organ.rowCount()):
                rowdata = []
                for column in range(self.table_organ.columnCount()):
                    item = self.table_organ.item(row, column)
                    if item is not None:
                        rowdata.append(item.text())
                    else:
                        rowdata.append("")
                writer.writerow(rowdata)
        # Saving the Standard Volume Names
        with open(resource_path("data/csv/volumeName.csv"), "w",
                  newline="") as stream:
            writer = csv.writer(stream)
            for row in range(self.table_volume.rowCount()):
                rowdata = []
                for column in range(self.table_volume.columnCount()):
                    item = self.table_volume.item(row, column)
                    if item is not None:
                        rowdata.append(item.text())
                    else:
                        rowdata.append("")
                writer.writerow(rowdata)

        # saves the new ROI from Isodoses, To Do in the future
        # with open('src/data/csv/isodoseRoi.csv', 'w') as stream:
        #     writer = csv.writer(stream)
        #     for row in range(self.table_roi.rowCount()):
        #         rowdata = []
        #         for column in range(self.table_roi.columnCount()):
        #             item = self.table_roi.item(row, column)
        #             if item is not None:
        #                 rowdata.append(item.text())
        #             else:
        #                 rowdata.append('')
        #         writer.writerow(rowdata)

        # save configuration file
        with open(resource_path("data/line&fill_configuration"),
                  "w") as stream:
            stream.write(str(self.line_style_ROI.currentIndex()))
            stream.write("\n")
            stream.write(str(self.opacity_ROI.value()))
            stream.write("\n")
            stream.write(str(self.line_style_ISO.currentIndex()))
            stream.write("\n")
            stream.write(str(self.opacity_ISO.value()))
            stream.write("\n")
            stream.write(str(self.line_width.currentText()))
            stream.write("\n")
            stream.close()

        # Save the default directory
        configuration = Configuration()
        try:
            new_dir = self.change_default_directory. \
                change_default_directory_input_box.text()
            configuration.update_default_directory(new_dir)
<<<<<<< HEAD
            QMessageBox.about(
                self,
                "Success",
                "Default directory was successfully updated")
=======
>>>>>>> 423f9830
        except SqlError:
            configuration.set_up_config_db()
            QMessageBox.critical(
                self,
                "Config file error",
                "Failed to update default directory.\nPlease try again.")

<<<<<<< HEAD
=======
        QMessageBox.about(
            self,
            "Success",
            "Changes were successfully applied")
        
>>>>>>> 423f9830
        # Close the Add-On Options Window after saving
        if hasattr(self.window, 'structures_tab'):
            self.window.structures_tab.init_standard_names()
            self.window.structures_tab.update_content()

        self.close()

    # This function populates the tables with the last known entries
    # based on the corresponding files

    def fill_tables(self):
        # Fill the Windowing table
        with open(resource_path("data/csv/imageWindowing.csv"),
                  "r") as file_input:
            next(file_input)
            i = 0
            for row in file_input:
                items = [
                    QTableWidgetItem(str(item.replace("\n", "")))
                    for item in row.split(",")
                ]
                if i >= self.table_view.rowCount():
                    self.table_view.setRowCount(self.table_view.rowCount() + 1)
                self.table_view.setItem(i, 0, items[0])
                self.table_view.setItem(i, 1, items[1])
                self.table_view.setItem(i, 2, items[2])
                self.table_view.setItem(i, 3, items[3])
                i += 1

        # organ names table
        with open(resource_path("data/csv/organName.csv"), "r") as file_input:
            next(file_input)
            i = 0
            for row in file_input:
                items = [
                    QTableWidgetItem(str(item.replace("\n", "")))
                    for item in row.split(",")
                ]
                if i >= self.table_organ.rowCount():
                    self.table_organ.setRowCount(self.table_organ.rowCount() + 1)
                self.table_organ.setItem(i, 0, items[0])
                self.table_organ.setItem(i, 1, items[1])
                self.table_organ.setItem(i, 2, items[2])
                if len(items) > 3:
                    self.table_organ.setItem(i, 3, items[3])
                i += 1


        # volume name table
        with open(resource_path("data/csv/volumeName.csv"), "r") as file_input:
            i = 0
            for row in file_input:
                items = [
                    QTableWidgetItem(str(item.replace("\n", "")))
                    for item in row.split(",")
                ]
                if i >= self.table_volume.rowCount():
                    self.table_volume.setRowCount(self.table_volume.rowCount() + 1)
                self.table_volume.setItem(i, 0, items[0])
                self.table_volume.setItem(i, 1, items[1])
                i += 1

        # roi isodose table, TO DO in the future

        # with open('src/data/csv/isodoseRoi.csv', "r") as fileInput:
        #     i = 0;
        #     for row in fileInput:
        #         items = [
        #             QTableWidgetItem(str(item.replace('\n', '')))
        #             for item in row.split(',')
        #         ]
        #         self.table_roi.insertRow(i)
        #         self.table_roi.setItem(i, 0, items[0])
        #         self.table_roi.setItem(i, 1, items[1])
        #         if len(items) > 2:
        #             self.table_roi.setItem(i, 2, items[2])
        #         i += 1

        # patient hash ID table, which is just for displaying all the
        # patients anonymized byt the software since intallation
        with open(resource_path("data/csv/patientHash.csv"),
                  "r") as file_input:
<<<<<<< HEAD
            next(file_input)
=======
            next(file_input, None)
>>>>>>> 423f9830
            i = 0
            for row in file_input:
                items = [
                    QTableWidgetItem(str(item.replace("\n", "")))
                    for item in row.split(",")
                ]
                if len(items) >= 2:
                    if i >= self.table_ids.rowCount():
                        self.table_ids.setRowCount(self.table_ids.rowCount() + 1)
                    self.table_ids.setItem(i, 0, items[0])
                    self.table_ids.setItem(i, 1, items[1])
                i += 1

    # The following function show a pop up window to add a new entry in the
    # corresponding table

    # This function shows an Input dialog pop up to insert a new windowing
    # entry
    def new_windowing(self):
        dialog = Dialog_Windowing("", "", "", "")
        c = self.table_view.rowCount()
        if dialog.exec():
            new_data = dialog.getInputs()
            self.table_view.insertRow(c)
            self.table_view.setItem(c, 0, QTableWidgetItem(new_data[0]))
            self.table_view.setItem(c, 1, QTableWidgetItem(new_data[1]))
            self.table_view.setItem(c, 2, QTableWidgetItem(new_data[2]))
            self.table_view.setItem(c, 3, QTableWidgetItem(new_data[3]))

    # This function shows an input dialog for a new standard organ name
    def new_organ(self):
        dialog = Dialog_Organ("", "", "", "")
        c = self.table_organ.rowCount()
        if dialog.exec():
            new_data = dialog.getInputs()
            self.table_organ.insertRow(c)
            self.table_organ.setItem(c, 0, QTableWidgetItem(new_data[0]))
            self.table_organ.setItem(c, 1, QTableWidgetItem(new_data[1]))
            self.table_organ.setItem(c, 2, QTableWidgetItem(new_data[2]))
            self.table_organ.setItem(c, 3, QTableWidgetItem(new_data[3]))

    # This function enables the entry of a new volume name
    def new_volume(self):
        dialog = Dialog_Volume("", "")
        c = self.table_volume.rowCount()
        if dialog.exec():
            new_data = dialog.getInputs()
            self.table_volume.insertRow(c)
            self.table_volume.setItem(c, 0, QTableWidgetItem(new_data[0]))
            self.table_volume.setItem(c, 1, QTableWidgetItem(new_data[1]))

    # def new_isodose(self):
    #     dialog = Dialog_Dose('')
    #     c = self.table_roi.rowCount()
    #     if dialog.exec():
    #         new_data = dialog.getInputs()
    #         self.table_roi.insertRow(c)
    #         self.table_roi.setItem(c, 0, QTableWidgetItem(new_data[0]))
    #         self.table_roi.setItem(c, 1, QTableWidgetItem(new_data[1]))

    # the following function lets you import a csv of organ names into the
    # table if the csv is in the given format

    def import_organs(self):
        self.check_change = False
        path = QFileDialog.getOpenFileName(
            self, "Open Data File", "", "CSV data files (*.csv)"
        )[0]

        if path != "":
            with open(path, newline="") as stream:
                next(stream)
                for rowdata in csv.reader(stream):
                    if len(rowdata) != 3 or len(rowdata) != 4:
                        button_reply = QMessageBox.warning(
                            self,
                            "Error Message",
                            "Import a csv with 3 or 4 columns and the data "
                            "with the displayed order!",
                            QMessageBox.Ok,
                        )
                        if button_reply == QMessageBox.Ok:
                            pass
                    else:
                        row = self.table_organ.rowCount()
                        self.table_organ.insertRow(row)
                        self.table_organ.setColumnCount(len(rowdata))
                        for column, data in enumerate(rowdata):
                            item = QTableWidgetItem(data)
                            self.table_organ.setItem(row, column, item)

        self.check_change = True


# The class that will be called by the main page to access the Add-On
# Options controller


class AddOptions:
    def __init__(self, window):
        self.window = window
        self.options_window = AddOnOptions(window)

    def show_add_on_options(self):
        self.options_window.fill_tables()
        self.options_window.show()<|MERGE_RESOLUTION|>--- conflicted
+++ resolved
@@ -393,13 +393,10 @@
             new_dir = self.change_default_directory. \
                 change_default_directory_input_box.text()
             configuration.update_default_directory(new_dir)
-<<<<<<< HEAD
             QMessageBox.about(
                 self,
                 "Success",
                 "Default directory was successfully updated")
-=======
->>>>>>> 423f9830
         except SqlError:
             configuration.set_up_config_db()
             QMessageBox.critical(
@@ -407,14 +404,6 @@
                 "Config file error",
                 "Failed to update default directory.\nPlease try again.")
 
-<<<<<<< HEAD
-=======
-        QMessageBox.about(
-            self,
-            "Success",
-            "Changes were successfully applied")
-        
->>>>>>> 423f9830
         # Close the Add-On Options Window after saving
         if hasattr(self.window, 'structures_tab'):
             self.window.structures_tab.init_standard_names()
@@ -497,11 +486,7 @@
         # patients anonymized byt the software since intallation
         with open(resource_path("data/csv/patientHash.csv"),
                   "r") as file_input:
-<<<<<<< HEAD
-            next(file_input)
-=======
             next(file_input, None)
->>>>>>> 423f9830
             i = 0
             for row in file_input:
                 items = [
