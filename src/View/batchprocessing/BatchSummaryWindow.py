--- conflicted
+++ resolved
@@ -78,27 +78,21 @@
             summary_text += "Patient ID: " + patient.patient_id + "\n"
             patient_summary = batch_summary[patient]
             for process in patient_summary.keys():
-<<<<<<< HEAD
-
-                print(patient_summary[process])
-=======
->>>>>>> 37e1106b
                 # Success
                 if patient_summary[process] == "SUCCESS":
                     summary_text += "Completed " + process.upper()
                 # Skipped due to missing files
                 elif patient_summary[process] == "SKIP":
-<<<<<<< HEAD
                     summary_text += process.upper() \
-=======
-                    summary_text += process.upper\
->>>>>>> 37e1106b
                         + " skipped as one or more required files missing"
                 # Process interrupted
                 elif patient_summary[process] == "INTERRUPT":
                     summary_text += process.upper() \
                         + " skipped as it was interrupted."
-<<<<<<< HEAD
+                # ISO2ROI no RX Dose value exists
+                elif patient_summary[process] == "ISO_NO_RX_DOSE":
+                    summary_text += process.upper() \
+                        + " skipped as no RX Dose value was found."
                 # SUV2ROI requirement not met
                 elif patient_summary[process][0:4] == "SUV_":
                     summary_text += process.upper() \
@@ -109,12 +103,6 @@
                     # Not decay corrected
                     elif patient_summary[process][4:] == "DECY":
                         summary_text += "PET files were not decay corrected."
-=======
-                # ISO2ROI no RX Dose value exists
-                elif patient_summary[process] == "ISO_NO_RX_DOSE":
-                    summary_text += process.upper() \
-                        + " skipped as no RX Dose value was found."
->>>>>>> 37e1106b
                 summary_text += "\n"
             summary_text += "\n"
 
