--- conflicted
+++ resolved
@@ -114,19 +114,13 @@
 
         # Tabs
         self.iso2roi_tab = ISO2ROIOptions()
-<<<<<<< HEAD
+        self.suv2roi_tab = SUV2ROIOptions()
         self.dvh2csv_tab = DVH2CSVOptions()
-
-        # Add tabs to tab widget
-        self.tab_widget.addTab(self.iso2roi_tab, "ISO2ROI")
-        self.tab_widget.addTab(self.dvh2csv_tab, "DVH2CSV")
-=======
-        self.suv2roi_tab = SUV2ROIOptions()
 
         # Add tabs to tab widget
         self.tab_widget.addTab(self.iso2roi_tab, "ISO2ROI")
         self.tab_widget.addTab(self.suv2roi_tab, "SUV2ROI")
->>>>>>> 23028d91
+        self.tab_widget.addTab(self.dvh2csv_tab, "DVH2CSV")
 
         # == Bottom widgets
         # Info text
@@ -258,11 +252,7 @@
         """
         Executes when the confirm button is clicked.
         """
-<<<<<<< HEAD
-        processes = ['iso2roi', 'dvh2csv']
-=======
-        processes = ['iso2roi', 'suv2roi']
->>>>>>> 23028d91
+        processes = ['iso2roi', 'suv2roi', 'dvh2csv']
         selected_processes = []
         suv2roi_weights = self.suv2roi_tab.get_patient_weights()
 
