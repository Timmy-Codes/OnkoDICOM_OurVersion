import platform
from os.path import expanduser
from pathlib import Path
from src.Controller.PathHandler import resource_path
from PySide6 import QtCore, QtGui, QtWidgets
from src.Controller.BatchProcessingController import BatchProcessingController
from src.View.batchprocessing.SelectSubgroupOptions import \
    SelectSubgroupOptions
from src.View.batchprocessing.ClinicalDataSR2CSVOptions import \
    ClinicalDataSR2CSVOptions
from src.View.batchprocessing.CSV2ClinicalDataSROptions import \
    CSV2ClinicalDataSROptions
from src.View.batchprocessing.DVH2CSVOptions import DVH2CSVOptions
from src.View.batchprocessing.ISO2ROIOptions import ISO2ROIOptions
from src.View.batchprocessing.PyRad2CSVOptions import PyRad2CSVOptions
from src.View.batchprocessing.Pyrad2PyradSROptions import Pyrad2PyradSROptions
from src.View.batchprocessing.ROIName2FMAIDOptions import \
    ROIName2FMAIDOptions
from src.View.batchprocessing.ROINameCleaningOptions import \
    ROINameCleaningOptions, ROINameCleaningPrefixEntryField
from src.View.batchprocessing.SUV2ROIOptions import SUV2ROIOptions
from src.View.batchprocessing.KaplanMeierOptions import KaplanMeierOptions
from src.View.batchprocessing.FMAID2ROINameOptions import \
    FMAID2ROINameOptions
from src.View.batchprocessing.MachineLearningDataSelectionOptions import \
    MachineLearningDataSelectionOptions
from src.View.batchprocessing.MachineLearningOptions import \
    MachineLearningOptions


class CheckableTabWidget(QtWidgets.QTabWidget):
    """
    Creates a clickable tab widget.
    """
    checked_list = []

    def addTab(self, widget, title):
        """
        Add a tab to the tab bar.
        :param widget: the widget to add to the tab bar.
        :param title: string to display on the tab bar.
        """
        QtWidgets.QTabWidget.addTab(self, widget, title)
        checkbox = QtWidgets.QCheckBox()
        self.checked_list.append(checkbox)
        self.tabBar().setTabButton(self.tabBar().count() - 1,
                                   QtWidgets.QTabBar.LeftSide, checkbox)

    def isChecked(self, index):
        """
        Returns True if the tab checkbox at index is checked.
        :param index: the index of the tab checkbox.
        :return: True if the checkbox at index is checked, False
                 otherwise.
        """
        return self.tabBar().tabButton(
            index,
            QtWidgets.QTabBar.LeftSide).checkState() != QtCore.Qt.Unchecked

    def setCheckState(self, index, check_state):
        """
        Set the checked state of the checkbox at index.
        :param index: index of the checkbox to change the state of.
        :param check_state: QtCore.CheckState, state to set the checkbox
                            to.
        """
        self.tabBar().tabButton(
            index,
            QtWidgets.QTabBar.LeftSide).setCheckState(check_state)


class UIBatchProcessingWindow(object):
    """
    This class contains the user interface for the batch processing
    window.
    """

    def setup_ui(self, batch_window_instance):
        """
        Sets up the UI for the batch processing window.
        """
        # Get the appropriate stylesheet
        if platform.system() == 'Darwin':
            self.stylesheet_path = "res/stylesheet.qss"
        else:
            self.stylesheet_path = "res/stylesheet-win-linux.qss"
        self.stylesheet = open(resource_path(self.stylesheet_path)).read()

        # Create class variables
        self.file_path = "Select file path..."

        # Label font
        label_font = QtGui.QFont()
        label_font.setPixelSize(14)

        # Set the window icon
        window_icon = QtGui.QIcon()
        window_icon.addPixmap(
            QtGui.QPixmap(resource_path("res/images/icon.ico")),
            QtGui.QIcon.Normal, QtGui.QIcon.Off)

        # Set window properties
        batch_window_instance.setObjectName("BatchWindowInstance")
        batch_window_instance.setWindowIcon(window_icon)
        batch_window_instance.setWindowTitle("Batch Processing")
        batch_window_instance.resize(840, 530)

        # == Directory widgets
        # Directory label
        dir_label_text = "Select directory to perform batch processing on:"
        self.dir_info_label = QtWidgets.QLabel(dir_label_text)
        self.dir_info_label.setFont(label_font)

        # Directory line edit
        self.directory_input = QtWidgets.QLineEdit()
        self.directory_input.setText(self.file_path)
        self.directory_input.textChanged.connect(self.line_edit_changed)
        self.directory_input.setStyleSheet(self.stylesheet)

        # Label to display file search status
        self.search_progress_label = QtWidgets.QLabel("No directory is "
                                                      "currently selected.")
        self.search_progress_label.setFont(label_font)

        # Browse button
        self.browse_button = QtWidgets.QPushButton("Change")
        self.browse_button.setObjectName("NormalButton")
        self.browse_button.setStyleSheet(self.stylesheet)

        # == Tab widgets
        # Tab widget
        self.tab_widget = CheckableTabWidget()
        self.tab_widget.tabBar().setObjectName("batch-tabs")
        self.tab_widget.setStyleSheet(self.stylesheet)

        # Tabs
        self.select_subgroup_tab = SelectSubgroupOptions()
        self.iso2roi_tab = ISO2ROIOptions()
        self.suv2roi_tab = SUV2ROIOptions()
        self.dvh2csv_tab = DVH2CSVOptions()
        self.pyrad2csv_tab = PyRad2CSVOptions()
        self.pyrad2pyradSR_tab = Pyrad2PyradSROptions()
        self.csv2clinicaldatasr_tab = CSV2ClinicalDataSROptions()
        self.clinicaldatasr2csv_tab = ClinicalDataSR2CSVOptions()
        self.batchnamecleaning_tab = ROINameCleaningOptions()
        self.batchname2fma_tab = ROIName2FMAIDOptions()
        self.kaplanmeier_tab = KaplanMeierOptions()
        self.batchfma2name_tab = FMAID2ROINameOptions()
        self.batchmachinelearning_data_selection_tab = \
            MachineLearningDataSelectionOptions()
        self.batchmachinelearning_tab = MachineLearningOptions()

        # Add tabs to tab widget
        self.tab_widget.addTab(self.select_subgroup_tab, "Select Subgroup")
        self.tab_widget.addTab(self.iso2roi_tab, "ISO2ROI")
        self.tab_widget.addTab(self.suv2roi_tab, "SUV2ROI")
        self.tab_widget.addTab(self.dvh2csv_tab, "DVH2CSV")
        self.tab_widget.addTab(self.pyrad2csv_tab, "PyRad-SR2CSV")
        self.tab_widget.addTab(self.pyrad2pyradSR_tab, "Pyrad2Pyrad-SR")
        self.tab_widget.addTab(self.csv2clinicaldatasr_tab,
                               "CSV2ClinicalData-SR")
        self.tab_widget.addTab(self.clinicaldatasr2csv_tab,
                               "ClinicalData-SR2CSV")
        self.tab_widget.addTab(self.batchnamecleaning_tab, "ROI Name Cleaning")
        self.tab_widget.addTab(self.batchname2fma_tab, "ROI Name to FMA ID")
        self.tab_widget.addTab(self.kaplanmeier_tab,"Kaplan Meier Plot")
        self.tab_widget.addTab(self.batchfma2name_tab, "FMA ID to ROI Name")
        self.tab_widget.addTab(
            self.batchmachinelearning_data_selection_tab,
            'ML Data Selection'
            )
        self.tab_widget.addTab(self.batchmachinelearning_tab,
                               'Machine Learning')

        # == Bottom widgets
        # Info text
        info_text = "Batch Processing will be performed on datasets in the "
        info_text += "selected directory."
        self.info_label = QtWidgets.QLabel(info_text)
        self.info_label.setFont(label_font)

        # Back button
        self.back_button = QtWidgets.QPushButton("Exit")
        self.back_button.setObjectName("BatchExitButton")
        self.back_button.setMaximumWidth(80)
        self.back_button.setStyleSheet(self.stylesheet)
        self.back_button.setProperty("QPushButtonClass", "fail-button")

        # Begin button
        self.begin_button = QtWidgets.QPushButton("Begin")
        self.begin_button.setObjectName("BeginButton")
        self.begin_button.setMaximumWidth(100)
        self.begin_button.setStyleSheet(self.stylesheet)
        self.begin_button.setProperty("QPushButtonClass", "success-button")
        self.begin_button.setEnabled(False)

        # == Set layout
        # Create layouts
        self.layout = QtWidgets.QVBoxLayout()
        self.directory_layout = QtWidgets.QGridLayout()
        self.middle_layout = QtWidgets.QVBoxLayout()
        self.bottom_layout = QtWidgets.QGridLayout()

        # Add top text
        self.layout.addWidget(self.dir_info_label)

        # Add directory widgets
        self.directory_layout.addWidget(self.directory_input)
        self.directory_layout.addWidget(self.browse_button, 0, 1)
        self.directory_layout.addWidget(self.search_progress_label, 1, 0)
        self.layout.addLayout(self.directory_layout)

        # Add middle widgets (patient count, tabs)
        self.middle_layout.addWidget(self.tab_widget)
        self.layout.addLayout(self.middle_layout)

        # Add bottom widgets (buttons)
        self.bottom_layout.addWidget(self.info_label, 0, 0, 2, 4)
        self.bottom_layout.addWidget(self.back_button, 2, 2, 1, 1)
        self.bottom_layout.addWidget(self.begin_button, 2, 3, 1, 1)
        self.layout.addLayout(self.bottom_layout)

        # Connect buttons to functions
        self.browse_button.clicked.connect(self.show_file_browser)
        self.begin_button.clicked.connect(self.confirm_button_clicked)

        # Set window layout
        batch_window_instance.setLayout(self.layout)

        # Create batch processing controller, enable the processing
        self.batch_processing_controller = BatchProcessingController()

    def show_file_browser(self):
        """
        Show the file browser for selecting a folder for the Onko
        default directory.
        """
        # Open a file dialog and return chosen directory
        folder = \
            QtWidgets.QFileDialog.getExistingDirectory(None,
                                                       'Choose Directory ..',
                                                       '')

        # If chosen directory is nothing (user clicked cancel) set to
        # user home
        if folder == "":
            folder = expanduser("~")

        # Update file path
        self.file_path = folder

        # Update directory text
        self.directory_input.setText(self.file_path)

    def line_edit_changed(self):
        """
        When the line edit box is changed, update related fields,
        start searching the directory.
        """
        self.file_path = self.directory_input.text()

        self.dvh2csv_tab.set_dvh_output_location(self.file_path, False)
        self.pyrad2csv_tab.set_pyrad_output_location(self.file_path, False)

        self.begin_button.setEnabled(False)

        self.batch_processing_controller.set_dicom_structure(None)

        self.batch_processing_controller.load_patient_files(
            self.file_path,
            self.search_progress,
            self.search_completed)

    def search_progress(self, progress_update):
        """
        Changed the progress label
        :param progress_update: current progress of file search
        """
        self.search_progress_label.setText("Loading selected directory... ( "
                                           "%s files searched)" %
                                           progress_update)

    def search_completed(self, dicom_structure):
        """
        Called when patient files are loaded
        :param dicom_structure: DICOMStructure
        """
        if dicom_structure:
            self.batch_processing_controller.set_dicom_structure(
                dicom_structure)
            self.begin_button.setEnabled(True)
            self.search_progress_label.setText("%s patients found." %
                                               len(dicom_structure.patients))

            # Check for Clinical data
            clinical_data = self.batch_processing_controller \
                .get_all_clinical_data()
            self.batchmachinelearning_tab.store_data(clinical_data)
            self.select_subgroup_tab.show_filtering_options_in_table(
                clinical_data
            )

            # Update tables
            self.suv2roi_tab.populate_table(dicom_structure)

            # Get column headings
            clinical_data = self.batch_processing_controller \
                .get_all_clinical_data()
            self.kaplanmeier_tab.store_data(
                clinical_data
                )

            # Update the batch name cleaning table
            batch_directory = self.directory_input.text()
            self.batchnamecleaning_tab.populate_table(dicom_structure,
                                                      batch_directory)
        else:
            self.search_progress_label.setText("No patients were found.")
            self.batch_processing_controller.set_dicom_structure(None)

    def confirm_button_clicked(self):
        """
        Executes when the confirm button is clicked.
        """
        processes = ['iso2roi', 'suv2roi', 'dvh2csv', 'pyrad2csv',
                     'pyrad2pyrad-sr', 'csv2clinicaldata-sr',
                     'clinicaldata-sr2csv', 'roinamecleaning', 'roiname2fmaid', 'kaplanmeier']
        selected_processes = []
        suv2roi_weights = self.suv2roi_tab.get_patient_weights()
        kaplanmeier_target_col = self.kaplanmeier_tab.get_target_col()
        kaplanmeier_duration_of_life_col = self.kaplanmeier_tab.get_duration_of_life_col()
        kaplanmeier_alive_or_dead_col = self.kaplanmeier_tab.get_alive_or_dead_col()
        # WARNING: the order of this list is important.
        # TODO: this should be replaced with something more global
        # as currently this is very flaky. ie. changing the order of
        # this list without changing the order of the tabs being added
        # will cause this process to break when getting the selected
        # processes in the for loop below
        processes = ['select_subgroup', 'iso2roi', 'suv2roi', 'dvh2csv',
                     'pyrad2csv', 'pyrad2pyrad-sr', 'csv2clinicaldata-sr',
                     'clinicaldata-sr2csv', 'roinamecleaning',
<<<<<<< HEAD
                     'roiname2fmaid', 'kaplanmeier', 'fmaid2roiname']
=======
                     'roiname2fmaid', 'fmaid2roiname',
                     'machine_learning_data_selection', 'machine_learning']
>>>>>>> 684af47c

        selected_processes = []
        suv2roi_weights = self.suv2roi_tab.get_patient_weights()
        subgroup_filter_options = self.select_subgroup_tab \
            .get_selected_filter_options()

        ml_data_selection_options = \
            self.batchmachinelearning_data_selection_tab.get_selected_options()

        clinical_data_path = self.batchmachinelearning_tab. \
            get_csv_output_location_clinical_data()
        dvh_data_path = self.batchmachinelearning_tab.\
            get_csv_output_location_dvh_data()
        pyrad_data_path = self.batchmachinelearning_tab.\
            get_csv_output_location_payrad()
        machine_learning_features = self.batchmachinelearning_tab.\
            get_feature()
        machine_learning_target = self.batchmachinelearning_tab.\
            get_target()
        machine_learning_type = self.batchmachinelearning_tab.\
            get_type()
        machine_learning_rename = self.batchmachinelearning_tab.\
            get_rename()
        machine_learning_tune = self.batchmachinelearning_tab.\
            get_tune()

        # Return if SUV2ROI weights is None. Alert user weights are incorrect.
        if suv2roi_weights is None:
            self.show_invalid_weight_dialog()
            return

        # Get the selected processes
        for i in range(self.tab_widget.count()):
            if self.tab_widget.isChecked(i):
                selected_processes.append(processes[i])

        # Save the changed settings
        self.iso2roi_tab.save_isodoses()

        file_directories = {
            "batch_path": self.file_path,
            "dvh_output_path": self.dvh2csv_tab.get_dvh_output_location(),
            "pyrad_output_path":
                self.pyrad2csv_tab.get_pyrad_output_location(),
            'clinical_data_input_path':
                self.csv2clinicaldatasr_tab.get_csv_input_location(),
            'clinical_data_output_path':
                self.clinicaldatasr2csv_tab.get_csv_output_location()
        }

        # Setup the batch processing controller
        self.batch_processing_controller.set_file_paths(file_directories)
        self.batch_processing_controller.set_processes(selected_processes)
        self.batch_processing_controller.set_suv2roi_weights(suv2roi_weights)
        self.batch_processing_controller.set_kaplanmeier_target_col(kaplanmeier_target_col)
        self.batch_processing_controller.set_kaplanmeier_duration_of_life_col(kaplanmeier_duration_of_life_col)
        self.batch_processing_controller.set_kaplanmeier_alive_or_dead_col(kaplanmeier_alive_or_dead_col)
        self.batch_processing_controller.set_subgroup_filter_options(
            subgroup_filter_options)
        # Path
        self.batch_processing_controller.\
            set_clinical_data_path(clinical_data_path)
        self.batch_processing_controller.\
            set_dvh_data_path(dvh_data_path)
        self.batch_processing_controller.\
            set_pyrad_data_path(pyrad_data_path)
        self.batch_processing_controller.\
            set_machine_learning_features(machine_learning_features)
        self.batch_processing_controller.\
            set_machine_learning_target(machine_learning_target)
        self.batch_processing_controller.\
            set_machine_learning_type(machine_learning_type)
        self.batch_processing_controller.\
            set_machine_learning_rename(machine_learning_rename)
        self.batch_processing_controller.\
            set_machine_learning_tune(machine_learning_tune)
        self.batch_processing_controller.set_ml_data_selection_options(
                ml_data_selection_options)

        # Set batch ROI name cleaning options if selected
        if 'roinamecleaning' in selected_processes:
            # Get ROIs, datasets, options
            name_cleaning_options = {}
            organ_name_table = self.batchnamecleaning_tab.table_organ
            volume_prefix_table = self.batchnamecleaning_tab.table_volume
            for i in range(organ_name_table.rowCount()):
                # Get current organ name and what to do with it
                roi_name = organ_name_table.item(i, 0).text()
                option = organ_name_table.cellWidget(i, 1).currentIndex()

                # Get new name text
                if isinstance(organ_name_table.cellWidget(i, 2),
                              ROINameCleaningPrefixEntryField):
                    new_name = roi_name[0:3] \
                               + organ_name_table.cellWidget(i, 2).text()
                    # Remove any whitespace, replace with underscores
                    new_name = '_'.join(new_name.split())
                else:
                    new_name = organ_name_table.cellWidget(i, 2).currentText()

                # Get the dataset(s) the organ is in
                dataset_list = []
                dataset_combo_box = organ_name_table.cellWidget(i, 3)
                rtss_path = self.directory_input.text()
                for index in range(dataset_combo_box.count()):
                    dataset_list.append(
                        rtss_path + dataset_combo_box.itemText(index))

                if roi_name not in name_cleaning_options.keys():
                    name_cleaning_options[roi_name] = []

                for item in dataset_list:
                    name_cleaning_options[roi_name].append(
                        [option, new_name, item])

            for i in range(volume_prefix_table.rowCount()):
                # Get current volume prefix and what to do with it
                roi_name = volume_prefix_table.item(i, 0).text()
                option = volume_prefix_table.cellWidget(i, 1).currentIndex()

                # Get new name text
                if isinstance(volume_prefix_table.cellWidget(i, 2),
                              ROINameCleaningPrefixEntryField):
                    new_name = volume_prefix_table.cellWidget(i, 2).text()
                    # Remove any whitespace, replace with underscores
                    new_name = '_'.join(new_name.split())
                else:
                    new_name = volume_prefix_table.cellWidget(i, 2).currentText()

                # Get the dataset(s) the volume is in
                dataset_list = []
                dataset_combo_box = volume_prefix_table.cellWidget(i, 3)
                rtss_path = self.directory_input.text()
                for index in range(dataset_combo_box.count()):
                    dataset_list.append(
                        rtss_path + dataset_combo_box.itemText(index))

                if roi_name not in name_cleaning_options.keys():
                    name_cleaning_options[roi_name] = []

                for item in dataset_list:
                    name_cleaning_options[roi_name].append(
                        [option, new_name, item])

            # Set batch name cleaning parameters in the batch processing
            # controller.
            self.batch_processing_controller.set_name_cleaning_options(
                name_cleaning_options)

        # Enable processing
        self.batch_processing_controller.start_processing()

    def show_invalid_weight_dialog(self):
        """
        Shows a dialog informing the user that an entered weight in the
        SUV2ROI tab is invalid (either negative or not a number).
        """
        button_reply = \
            QtWidgets.QMessageBox(QtWidgets.QMessageBox.Icon.Warning,
                                  "Invalid Patient Weight",
                                  "Please enter a valid patient weight.",
                                  QtWidgets.QMessageBox.StandardButton.Ok,
                                  self)
        button_reply.button(
            QtWidgets.QMessageBox.StandardButton.Ok).setStyleSheet(
            self.stylesheet)
        button_reply.exec_()<|MERGE_RESOLUTION|>--- conflicted
+++ resolved
@@ -339,12 +339,9 @@
         processes = ['select_subgroup', 'iso2roi', 'suv2roi', 'dvh2csv',
                      'pyrad2csv', 'pyrad2pyrad-sr', 'csv2clinicaldata-sr',
                      'clinicaldata-sr2csv', 'roinamecleaning',
-<<<<<<< HEAD
-                     'roiname2fmaid', 'kaplanmeier', 'fmaid2roiname']
-=======
                      'roiname2fmaid', 'fmaid2roiname',
-                     'machine_learning_data_selection', 'machine_learning']
->>>>>>> 684af47c
+                     'machine_learning_data_selection',
+                    'machine_learning', 'kaplanmeier']
 
         selected_processes = []
         suv2roi_weights = self.suv2roi_tab.get_patient_weights()
