--- conflicted
+++ resolved
@@ -5,12 +5,9 @@
 from src.Controller.BatchProcessingController import BatchProcessingController
 from src.View.batchprocessing.DVH2CSVOptions import DVH2CSVOptions
 from src.View.batchprocessing.ISO2ROIOptions import ISO2ROIOptions
-<<<<<<< HEAD
+from src.View.batchprocessing.PyRad2CSVOptions import PyRad2CSVOptions
 from src.View.batchprocessing.Pyrad2PyradSROptions import Pyrad2PyradSROptions
-=======
-from src.View.batchprocessing.PyRad2CSVOptions import PyRad2CSVOptions
 from src.View.batchprocessing.SUV2ROIOptions import SUV2ROIOptions
->>>>>>> 53670f2a
 
 
 class CheckableTabWidget(QtWidgets.QTabWidget):
@@ -119,23 +116,17 @@
 
         # Tabs
         self.iso2roi_tab = ISO2ROIOptions()
-<<<<<<< HEAD
-        self.pyrad2pyradSR_tab = Pyrad2PyradSROptions()
-
-        # Add tabs to tab widget
-        self.tab_widget.addTab(self.iso2roi_tab, "ISO2ROI")
-        self.tab_widget.addTab(self.pyrad2pyradSR_tab, "Pyrad2Pyrad-SR")
-=======
         self.suv2roi_tab = SUV2ROIOptions()
         self.dvh2csv_tab = DVH2CSVOptions()
         self.pyrad2csv_tab = PyRad2CSVOptions()
+        self.pyrad2pyradSR_tab = Pyrad2PyradSROptions()
 
         # Add tabs to tab widget
         self.tab_widget.addTab(self.iso2roi_tab, "ISO2ROI")
         self.tab_widget.addTab(self.suv2roi_tab, "SUV2ROI")
         self.tab_widget.addTab(self.dvh2csv_tab, "DVH2CSV")
         self.tab_widget.addTab(self.pyrad2csv_tab, "PyRad2CSV")
->>>>>>> 53670f2a
+        self.tab_widget.addTab(self.pyrad2pyradSR_tab, "Pyrad2Pyrad-SR")
 
         # == Bottom widgets
         # Info text
@@ -269,11 +260,8 @@
         """
         Executes when the confirm button is clicked.
         """
-<<<<<<< HEAD
-        processes = ['iso2roi', 'pyrad2pyrad-sr']
-=======
-        processes = ['iso2roi', 'suv2roi', 'dvh2csv', 'pyrad2csv']
->>>>>>> 53670f2a
+        processes = ['iso2roi', 'suv2roi', 'dvh2csv', 'pyrad2csv',
+                     'pyrad2pyrad-sr']
         selected_processes = []
         suv2roi_weights = self.suv2roi_tab.get_patient_weights()
 
