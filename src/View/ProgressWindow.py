--- conflicted
+++ resolved
@@ -35,13 +35,6 @@
         self.threadpool = QThreadPool()
         self.interrupt_flag = threading.Event()
 
-<<<<<<< HEAD
-    def start_loading(self, selected_files, existing_rtss_path=None):
-        image_loader = ImageLoader(selected_files, existing_rtss_path, self)
-        image_loader.signal_request_calc_dvh.connect(self.prompt_calc_dvh)
-
-        worker = Worker(image_loader.load, self.interrupt_flag, progress_callback=True)
-=======
     def start(self, funct):
         """
         Function that executes 'funct' on new thread
@@ -51,7 +44,6 @@
         """
         self.interrupt_flag.clear()
         worker = Worker(funct, self.interrupt_flag, progress_callback=True)
->>>>>>> a4d7baba
         worker.signals.result.connect(self.on_finish)
         worker.signals.error.connect(self.on_error)
         worker.signals.progress.connect(self.update_progress)
