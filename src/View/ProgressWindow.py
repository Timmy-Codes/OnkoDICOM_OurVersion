--- conflicted
+++ resolved
@@ -1,11 +1,7 @@
 import threading, platform
 
-<<<<<<< HEAD
-from PySide6 import QtCore, QtWidgets, QtGui
-=======
 from PySide6 import QtCore, QtGui, QtWidgets
 from PySide6.QtGui import QIcon, QPixmap
->>>>>>> 532110b8
 from PySide6.QtCore import QThreadPool
 from PySide6.QtWidgets import QDialog, QLabel, QVBoxLayout
 
@@ -85,13 +81,8 @@
     def update_progress(self, progress_update):
         """
         Function responsible for updating the bar percentage and the label.
-<<<<<<< HEAD
         :param progress_update: A tuple containing update text and
         update percentage
-=======
-        :param progress_update: A tuple containing update text and update
-        percentages
->>>>>>> 532110b8
         """
         self.text_field.setText(progress_update[0])
         self.progress_bar.setValue(progress_update[1])
