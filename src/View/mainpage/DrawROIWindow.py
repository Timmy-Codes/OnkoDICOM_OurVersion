--- conflicted
+++ resolved
@@ -21,7 +21,6 @@
         self.standard_names = []
         self.draw_roi_window_instance = draw_roi_window_instance
 
-<<<<<<< HEAD
         self.init_slider()
         self.init_view()
         self.init_metadata()
@@ -58,14 +57,6 @@
         # Set event filter on the DICOM View area
         self.view.viewport().installEventFilter(self.window)
 
-        # Create a line edit for containing the image slice number
-        self.image_slice_number_line_edit = QLineEdit()
-        self.image_slice_number_line_edit.setObjectName("ImageSliceNumberLineEdit")
-        self.image_slice_number_line_edit.setSizePolicy(QSizePolicy.Minimum, QSizePolicy.Minimum)
-        self.image_slice_number_line_edit.resize(self.image_slice_number_line_edit.sizeHint().width(),
-                                                 self.image_slice_number_line_edit.sizeHint().height())
-        self.image_slice_number_line_edit.setEnabled(False)
-
     def init_layout(self):
         """
         Initialize the layout for the DICOM View tab.
@@ -74,18 +65,17 @@
         """
 
 
-=======
->>>>>>> c3ed86e8
         # Initialise a DrawROIWindow
         stylesheet = open("src/res/stylesheet.qss").read()
         window_icon = QIcon()
         window_icon.addPixmap(QPixmap("src/res/images/icon.ico"), QIcon.Normal, QIcon.Off)
-        draw_roi_window_instance.setObjectName("DrawRoiWindowInstance")
-        draw_roi_window_instance.setWindowIcon(window_icon)
+        self.draw_roi_window_instance.setObjectName("DrawRoiWindowInstance")
+        self.draw_roi_window_instance.setWindowIcon(window_icon)
 
 
         # Creating a vertical box to hold the details
         self.draw_roi_window_instance_vertical_box = QVBoxLayout()
+
         self.draw_roi_window_instance_vertical_box.setObjectName("DrawRoiWindowInstanceVerticalBox")
 
         # Creating a horizontal box to hold the image slice number, move up and down the image slice  and save button
@@ -119,7 +109,12 @@
             self.image_slice_number_label.sizeHint().width(), self.image_slice_number_label.sizeHint().height())
         self.draw_roi_window_instance_image_slice_action_box.addStretch(1)
         self.draw_roi_window_instance_image_slice_action_box.addWidget(self.image_slice_number_label)
-
+        # Create a line edit for containing the image slice number
+        self.image_slice_number_line_edit = QLineEdit()
+        self.image_slice_number_line_edit.setObjectName("ImageSliceNumberLineEdit")
+        self.image_slice_number_line_edit.setSizePolicy(QSizePolicy.Minimum, QSizePolicy.Minimum)
+        self.image_slice_number_line_edit.resize(self.image_slice_number_line_edit.sizeHint().width(), self.image_slice_number_line_edit.sizeHint().height())
+        self.image_slice_number_line_edit.setEnabled(False)
         self.draw_roi_window_instance_image_slice_action_box.addWidget(self.image_slice_number_line_edit)
 
         # Create a button to move backward to the previous image
@@ -162,17 +157,26 @@
         self.draw_roi_window_instance_vertical_box.setStretch(0, 1)
 
         # Create a new Label to hold the pixmap
-        self.image_slice_number_image_view = QLabel()
-        self.image_slice_number_image_view.setPixmap(QPixmap("src/res/images/Capture.png"))
-        self.image_slice_number_image_view.setSizePolicy(QSizePolicy.MinimumExpanding, QSizePolicy.MinimumExpanding)
-        self.image_slice_number_image_view.resize(
-            self.image_slice_number_image_view.sizeHint().width(), self.image_slice_number_image_view.sizeHint().height())
-        self.draw_roi_window_instance_vertical_box.addWidget(self.image_slice_number_image_view)
-        self.draw_roi_window_instance_vertical_box.setStretch(1, 4)
+        #self.image_slice_number_image_view = QLabel()
+        #self.image_slice_number_image_view.setPixmap(QPixmap("src/res/images/Capture.png"))
+        #self.image_slice_number_image_view.setSizePolicy(QSizePolicy.MinimumExpanding, QSizePolicy.MinimumExpanding)
+        #self.image_slice_number_image_view.resize(
+        #   self.image_slice_number_image_view.sizeHint().width(), self.image_slice_number_image_view.sizeHint().height())
+        #self.draw_roi_window_instance_vertical_box.addWidget(self.image_slice_number_image_view)
+        #self.draw_roi_window_instance_vertical_box.setStretch(1, 4)
+
+        # Creating a horizontal box to hold the ROI view and slider
+        self.draw_roi_window_instance_view_box = QHBoxLayout()
+        self.draw_roi_window_instance_view_box.setObjectName("DrawRoiWindowInstanceActionBox")
+
+        # Add View and Slider into horizontal box
+        self.draw_roi_window_instance_view_box.addWidget(self.view)
+        self.draw_roi_window_instance_view_box.addWidget(self.slider)
 
         # Creating a horizontal box to hold the ROI draw action buttons: undo, redo, clear, tool
         self.draw_roi_window_instance_action_box = QHBoxLayout()
         self.draw_roi_window_instance_action_box.setObjectName("DrawRoiWindowInstanceActionBox")
+
 
         # Create a button to undo the draw
         self.draw_roi_window_instance_action_undo_button = QPushButton()
@@ -214,6 +218,15 @@
             self.draw_roi_window_instance_action_tool_button.sizeHint().width(),
             self.draw_roi_window_instance_action_tool_button.sizeHint().height())
         self.draw_roi_window_instance_action_box.addWidget(self.draw_roi_window_instance_action_tool_button)
+
+        # Create a widget to hold the image slice box
+        self.draw_roi_window_instance_view_widget = QWidget()
+        self.draw_roi_window_instance_view_widget.setObjectName(
+            "DrawRoiWindowInstanceActionWidget")
+        self.draw_roi_window_instance_view_widget.setLayout(
+            self.draw_roi_window_instance_view_box)
+        self.draw_roi_window_instance_vertical_box.addWidget(self.draw_roi_window_instance_view_widget)
+        self.draw_roi_window_instance_vertical_box.setStretch(0, 1)
 
         # Create a widget to hold the image slice box
         self.draw_roi_window_instance_action_widget = QWidget()
@@ -224,22 +237,156 @@
         self.draw_roi_window_instance_vertical_box.addWidget(self.draw_roi_window_instance_action_widget)
         self.draw_roi_window_instance_vertical_box.setStretch(0, 1)
 
+
+
         # Create a new central widget to hold the vertical box layout
         self.draw_roi_window_instance_central_widget = QWidget()
         self.draw_roi_window_instance_central_widget.setObjectName("DrawRoiWindowInstanceCentralWidget")
         self.draw_roi_window_instance_central_widget.setLayout(self.draw_roi_window_instance_vertical_box)
 
-        self.retranslate_ui(draw_roi_window_instance)
-        draw_roi_window_instance.setStyleSheet(stylesheet)
-        draw_roi_window_instance.setCentralWidget(self.draw_roi_window_instance_central_widget)
-        draw_roi_window_instance.setFixedSize(self.image_slice_number_image_view.size())
-        QtCore.QMetaObject.connectSlotsByName(draw_roi_window_instance)
-
-        self.show_ROI_names()
-
-    def retranslate_ui(self, draw_roi_window_instance):
+        self.retranslate_ui(self.draw_roi_window_instance)
+        self.draw_roi_window_instance.setStyleSheet(stylesheet)
+        self.draw_roi_window_instance.setCentralWidget(self.draw_roi_window_instance_central_widget)
+        #self.draw_roi_window_instance.setFixedSize(self.image_slice_number_image_view.size())
+        QtCore.QMetaObject.connectSlotsByName(self.draw_roi_window_instance)
+
+
+
+    def init_slider(self):
+        """
+        Create a slider for the DICOM Image View.
+        """
+        self.slider = QtWidgets.QSlider(QtCore.Qt.Vertical)
+        self.slider.setMinimum(0)
+        self.slider.setMaximum(len(self.window.pixmaps) - 1)
+        if self.window.patient_HFS:
+            self.slider.setInvertedControls(True)
+            self.slider.setInvertedAppearance(True)
+        self.slider.setValue(int(len(self.window.pixmaps) / 2))
+        self.slider.setTickPosition(QtWidgets.QSlider.TicksLeft)
+        self.slider.setTickInterval(1)
+        self.slider.setStyleSheet("QSlider::handle:vertical:hover {background: qlineargradient(x1:0, y1:0, x2:1, "
+                                  "y2:1, stop:0 #fff, stop:1 #ddd);border: 1px solid #444;border-radius: 4px;}")
+        self.slider.valueChanged.connect(self.value_changed)
+        self.slider.setGeometry(QtCore.QRect(0, 0, 50, 1000))
+        self.slider.setFocusPolicy(QtCore.Qt.NoFocus)
+
+    def init_metadata(self):
+        """
+        Create and place metadata on the view widget.
+        """
+        self.layout_view = QtWidgets.QGridLayout(self.view)
+        self.layout_view.setHorizontalSpacing(0)
+
+        # Initialize text on DICOM View
+        self.text_imageID = QtWidgets.QLabel(self.view)
+        self.text_imagePos = QtWidgets.QLabel(self.view)
+        self.text_WL = QtWidgets.QLabel(self.view)
+        self.text_imageSize = QtWidgets.QLabel(self.view)
+        self.text_zoom = QtWidgets.QLabel(self.view)
+        self.text_patientPos = QtWidgets.QLabel(self.view)
+        # # Position of the texts on DICOM View
+        self.text_imageID.setAlignment(QtCore.Qt.AlignTop)
+        self.text_imagePos.setAlignment(QtCore.Qt.AlignTop)
+        self.text_WL.setAlignment(QtCore.Qt.AlignRight)
+        self.text_imageSize.setAlignment(QtCore.Qt.AlignBottom)
+        self.text_zoom.setAlignment(QtCore.Qt.AlignBottom)
+        self.text_patientPos.setAlignment(QtCore.Qt.AlignRight)
+        # Set all the texts in white
+        self.text_imageID.setStyleSheet("QLabel { color : white; }")
+        self.text_imagePos.setStyleSheet("QLabel { color : white; }")
+        self.text_WL.setStyleSheet("QLabel { color : white; }")
+        self.text_imageSize.setStyleSheet("QLabel { color : white; }")
+        self.text_zoom.setStyleSheet("QLabel { color : white; }")
+        self.text_patientPos.setStyleSheet("QLabel { color : white; }")
+
+        # Horizontal Spacer to put metadata on the left and right of the screen
+        hspacer = QtWidgets.QSpacerItem(10, 100, hPolicy=QtWidgets.QSizePolicy.Expanding,
+                                        vPolicy=QtWidgets.QSizePolicy.Expanding)
+        # Vertical Spacer to put metadata on the top and bottom of the screen
+        vspacer = QtWidgets.QSpacerItem(100, 10, hPolicy=QtWidgets.QSizePolicy.Expanding,
+                                        vPolicy=QtWidgets.QSizePolicy.Expanding)
+        # Spacer of fixed size to make the metadata still visible when the scrollbar appears
+        fixed_spacer = QtWidgets.QSpacerItem(13, 15, hPolicy=QtWidgets.QSizePolicy.Fixed,
+                                             vPolicy=QtWidgets.QSizePolicy.Fixed)
+
+        self.layout_view.addWidget(self.text_imageID, 0, 0, 1, 1)
+        self.layout_view.addWidget(self.text_imagePos, 1, 0, 1, 1)
+        self.layout_view.addItem(vspacer, 2, 0, 1, 4)
+        self.layout_view.addWidget(self.text_imageSize, 3, 0, 1, 1)
+        self.layout_view.addWidget(self.text_zoom, 4, 0, 1, 1)
+        self.layout_view.addItem(fixed_spacer, 5, 0, 1, 4)
+
+        self.layout_view.addItem(hspacer, 0, 1, 6, 1)
+        self.layout_view.addWidget(self.text_WL, 0, 2, 1, 1)
+        self.layout_view.addWidget(self.text_patientPos, 4, 2, 1, 1)
+        self.layout_view.addItem(fixed_spacer, 0, 3, 6, 1)
+
+    def value_changed(self):
+        """
+        Function triggered when the value of the slider has changed.
+        Update the view.
+        """
+        self.update_view()
+
+    def update_view(self, zoomChange=False, eventChangedWindow=False):
+        """
+        Update the view of the DICOM Image.
+
+        :param zoomChange:
+         Boolean indicating whether the user wants to change the zoom.
+         False by default.
+
+        :param eventChangedWindow:
+         Boolean indicating if the user is altering the window and level values through mouse movement and button press
+         events in the DICOM View area.
+         False by default.
+        """
+
+        if eventChangedWindow:
+            self.image_display(eventChangedWindow=True)
+        else:
+            self.image_display()
+
+        if zoomChange:
+            self.view.setTransform(QtGui.QTransform().scale(self.main_window.zoom, self.main_window.zoom))
+
+        # If the list of ROIs selected is not empty
+        if self.window.selected_rois:
+            self.ROI_display()
+
+        # If the list of isodoses selected is not empty
+        if self.window.selected_doses:
+            self.isodose_display()
+
+        self.update_metadata()
+        self.view.setScene(self.scene)
+
+    def image_display(self, eventChangedWindow=False):
+        """
+        Update the image to be displayed on the DICOM View.
+
+        :param eventChangedWindow:
+         Boolean indicating if the user is altering the window and level values through mouse movement and button press
+         events in the DICOM View area.
+         False by default.
+        """
+        slider_id = self.slider.value()
+        if eventChangedWindow:
+            image = self.window.pixmapChangedWindow
+        else:
+            image = self.window.pixmaps[slider_id]
+        image = image.scaled(512, 512, QtCore.Qt.KeepAspectRatio, QtCore.Qt.SmoothTransformation)
+        label = QtWidgets.QLabel()
+        label.setPixmap(image)
+        self.scene = QtWidgets.QGraphicsScene()
+        self.scene.addWidget(label)
+
+    def update_metadata(self):
+        """
+        Update metadata displayed on the DICOM Image view.
+        """
         _translate = QtCore.QCoreApplication.translate
-<<<<<<< HEAD
 
         # Retrieve dictionary from the dataset of the slice
         id = self.slider.value()
@@ -271,26 +418,11 @@
             zoom = float("{0:.2f}".format(self.window.zoom))
 
         self.text_imageID.setText(_translate("MainWindow", "Image: " + str(current_slice) + " / " + str(total_slices)))
-        self.image_slice_number_line_edit.setText(_translate("ImageSliceNumberLineEdit", str(current_slice)))
         self.text_imagePos.setText(_translate("MainWindow", "Position: " + str(slice_pos) + " mm"))
         self.text_WL.setText(_translate("MainWindow", "W/L: " + str(window) + "/" + str(level)))
         self.text_imageSize.setText(_translate("MainWindow", "Image Size: " + str(row_img) + "x" + str(col_img) + "px"))
         self.text_zoom.setText(_translate("MainWindow", "Zoom: " + str(zoom) + ":" + str(zoom)))
         self.text_patientPos.setText(_translate("MainWindow", "Patient Position: " + patient_pos))
-=======
-        draw_roi_window_instance.setWindowTitle(_translate("DrawRoiWindowInstance", "OnkoDICOM - Draw ROI(s)"))
-        self.roi_name_label.setText(_translate("ROINameLabel", "Region of Interest: "))
-        self.roi_name_line_edit.setText(_translate("ROINameLineEdit", "AORTA"))
-        self.image_slice_number_label.setText(_translate("ImageSliceNumberLabel", "Image Slice Number: "))
-        self.image_slice_number_line_edit.setText(_translate("ImageSliceNumberLineEdit", "1"))
-        self.image_slice_number_move_forward_button.setText(_translate("ImageSliceNumberMoveForwardButton", "Forward"))
-        self.image_slice_number_move_backward_button.setText(_translate("ImageSliceNumberMoveBackwardButton", "Backward"))
-        self.draw_roi_window_instance_save_button.setText(_translate("DrawRoiWindowInstanceSaveButton", "Save"))
-        self.draw_roi_window_instance_action_undo_button.setText(_translate("DrawRoiWindowInstanceActionUndoButton", "Undo"))
-        self.draw_roi_window_instance_action_redo_button.setText(_translate("DrawRoiWindowInstanceActionRedoButton", "Redo"))
-        self.draw_roi_window_instance_action_clear_button.setText(_translate("DrawRoiWindowInstanceActionClearButton", "Clear"))
-        self.draw_roi_window_instance_action_tool_button.setText(_translate("DrawRoiWindowInstanceActionToolButton", "Tool"))
->>>>>>> c3ed86e8
 
     def init_standard_names(self):
         """
@@ -332,7 +464,6 @@
         QDialog.__init__(self)
 
         stylesheet = open("src/res/stylesheet.qss").read()
-        self.setStyleSheet(stylesheet)
         self.standard_names = standard_names
 
         self.setWindowTitle("Select A Region of Interest To Draw")
@@ -398,4 +529,4 @@
             self.close()
 
     def on_cancel_clicked(self):
-        self.close()
+        self.close()