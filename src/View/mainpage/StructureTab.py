import csv
import pydicom
from pathlib import Path
from random import randint, seed
from PySide6 import QtWidgets, QtGui, QtCore
from PySide6.QtCore import Qt

<<<<<<< HEAD
from src.Controller.ROIOptionsController import ROIDelOption, ROIDrawOption, \
    ROIManipulateOption
=======
from src.Controller.ROIOptionsController import ROIDelOption, ROIDrawOption
from src.Model.DICOMStructure import Series
>>>>>>> 6258a251
from src.Model import ImageLoading
from src.Model.CalculateDVHs import dvh2rtdose
from src.Model.GetPatientInfo import DicomTree
from src.Model.PatientDictContainer import PatientDictContainer
from src.Model.MovingDictContainer import MovingDictContainer
from src.Model.ROI import ordered_list_rois, get_roi_contour_pixel, \
    calc_roi_polygon, transform_rois_contours, merge_rtss
from src.View.mainpage.StructureWidget import StructureWidget
from src.View.util.SelectRTSSPopUp import SelectRTSSPopUp
from src.Controller.PathHandler import resource_path


class StructureTab(QtWidgets.QWidget):
    request_update_structures = QtCore.Signal()

    def __init__(self, moving=False):
        QtWidgets.QWidget.__init__(self)
        if moving:
            self.patient_dict_container = MovingDictContainer()
        else:
            self.patient_dict_container = PatientDictContainer()
        self.rois = self.patient_dict_container.get("rois")
        self.color_dict = self.init_color_roi()
        self.patient_dict_container.set("roi_color_dict", self.color_dict)
        self.structure_tab_layout = QtWidgets.QVBoxLayout()

        self.roi_delete_handler = ROIDelOption(self.structure_modified)
        self.roi_draw_handler = ROIDrawOption(self.structure_modified)
        self.roi_manipulate_handler = ROIManipulateOption(
            self.structure_modified)

        # Create scrolling area widget to contain the content.
        self.scroll_area = QtWidgets.QScrollArea()
        self.scroll_area.setWidgetResizable(True)

        self.scroll_area_content = QtWidgets.QWidget(self.scroll_area)
        self.scroll_area.ensureWidgetVisible(self.scroll_area_content)

        # Create layout for checkboxes and colour squares
        self.layout_content = QtWidgets.QVBoxLayout(self.scroll_area_content)
        self.layout_content.setContentsMargins(0, 0, 0, 0)
        self.layout_content.setSpacing(0)
        self.layout_content.setAlignment(
            QtCore.Qt.AlignTop | QtCore.Qt.AlignTop)

        # Create list of standard organ and volume names
        self.standard_organ_names = []
        self.standard_volume_names = []
        self.init_standard_names()

        # Create StructureWidget objects
        self.update_content()

        # Create ROI manipulation buttons
        self.button_roi_manipulate = QtWidgets.QPushButton()
        self.button_roi_draw = QtWidgets.QPushButton()
        self.button_roi_delete = QtWidgets.QPushButton()
        self.roi_buttons = QtWidgets.QWidget()
        self.init_roi_buttons()

        # Set layout
        self.structure_tab_layout.addWidget(self.scroll_area)
        self.structure_tab_layout.addWidget(self.roi_buttons)
        self.setLayout(self.structure_tab_layout)

    def init_color_roi(self):
        """
        Create a dictionary containing the colors for each structure.
        :return: Dictionary where the key is the ROI number and the value a
        QColor object.
        """
        roi_color = dict()
        roi_contour_info = self.patient_dict_container.get(
            "dict_dicom_tree_rtss")['ROI Contour Sequence']

        if len(roi_contour_info) > 0:
            for item, roi_dict in roi_contour_info.items():
                # Note: the keys of roiContourInfo are "item 0", "item 1",
                # etc. As all the ROI structures are identified by the ROI
                # numbers in the whole code, we get the ROI number 'roi_id'
                # by using the member 'list_roi_numbers'
                id = item.split()[1]
                roi_id = self.patient_dict_container.get(
                    "list_roi_numbers")[int(id)]
                if 'ROI Display Color' in roi_contour_info[item]:
                    RGB_list = roi_contour_info[item]['ROI Display Color'][0]
                    red = RGB_list[0]
                    green = RGB_list[1]
                    blue = RGB_list[2]
                else:
                    seed(1)
                    red = randint(0, 255)
                    green = randint(0, 255)
                    blue = randint(0, 255)

                roi_color[roi_id] = QtGui.QColor(red, green, blue)

        return roi_color

    def init_standard_names(self):
        """
        Create two lists containing standard organ and standard volume names
        as set by the Add-On options.
        """
        with open(resource_path('data/csv/organName.csv'), 'r') as f:
            self.standard_organ_names = []

            csv_input = csv.reader(f)
            header = next(f)  # Ignore the "header" of the column
            for row in csv_input:
                self.standard_organ_names.append(row[0])

        with open(resource_path('data/csv/volumeName.csv'), 'r') as f:
            self.standard_volume_names = []

            csv_input = csv.reader(f)
            header = next(f)  # Ignore the "header" of the column
            for row in csv_input:
                self.standard_volume_names.append(row[1])

    def init_roi_buttons(self):
        icon_roi_delete = QtGui.QIcon()
        icon_roi_delete.addPixmap(
            QtGui.QPixmap(
                resource_path('res/images/btn-icons/delete_icon.png')),
            QtGui.QIcon.Normal,
            QtGui.QIcon.On
        )

        icon_roi_draw = QtGui.QIcon()
        icon_roi_draw.addPixmap(
            QtGui.QPixmap(resource_path('res/images/btn-icons/draw_icon.png')),
            QtGui.QIcon.Normal,
            QtGui.QIcon.On
        )

<<<<<<< HEAD
        icon_roi_manipulate = QtGui.QIcon()
        icon_roi_manipulate.addPixmap(
            QtGui.QPixmap(resource_path('res/images/btn-icons/manipulate_icon.png')),
            QtGui.QIcon.Normal,
            QtGui.QIcon.On
        )

=======
>>>>>>> 6258a251
        self.button_roi_delete.setIcon(icon_roi_delete)
        self.button_roi_delete.setText("Delete ROI")
        self.button_roi_delete.clicked.connect(self.roi_delete_clicked)

        self.button_roi_draw.setIcon(icon_roi_draw)
        self.button_roi_draw.setText("Draw ROI")
        self.button_roi_draw.clicked.connect(self.roi_draw_clicked)

        self.button_roi_manipulate.setIcon(icon_roi_manipulate)
        self.button_roi_manipulate.setText("Manipulate ROI")
        self.button_roi_manipulate.clicked.connect(self.roi_manipulate_clicked)

        layout_roi_buttons = QtWidgets.QVBoxLayout(self.roi_buttons)
        layout_roi_buttons.setContentsMargins(0, 0, 0, 0)
        layout_roi_buttons.addWidget(self.button_roi_draw)
        layout_roi_buttons.addWidget(self.button_roi_manipulate)
        layout_roi_buttons.addWidget(self.button_roi_delete)

    def update_ui(self, moving=False):
        """
        Update the UI of Structure Tab when a new patient is opened
        """
        if moving:
            self.patient_dict_container = MovingDictContainer()
        else:
            self.patient_dict_container = PatientDictContainer()
        self.rois = self.patient_dict_container.get("rois")
        self.color_dict = self.init_color_roi()
        self.patient_dict_container.set("roi_color_dict", self.color_dict)
        if hasattr(self, "modified_indicator_widget"):
            self.modified_indicator_widget.setParent(None)
        self.update_content()

    def update_content(self):
        """
        Add the contents (color square and checkbox) in the scrolling area
        widget.
        """
        # Clear the children
        for i in reversed(range(self.layout_content.count())):
            self.layout_content.itemAt(i).widget().setParent(None)

        row = 0
        for roi_id, roi_dict in self.rois.items():
            # Creates a widget representing each ROI
            color = self.color_dict[roi_id]
            color.setAlpha(255)
            structure = StructureWidget(roi_id, color, roi_dict['name'], self)
            if roi_id in self.patient_dict_container.get("selected_rois"):
                structure.checkbox.setChecked(Qt.Checked)
            structure.structure_renamed.connect(self.structure_modified)
            self.layout_content.addWidget(structure)
            row += 1

        self.scroll_area.setStyleSheet(
            "QScrollArea {background-color: #ffffff; border-style: none;}")
        self.scroll_area_content.setStyleSheet(
            "QWidget {background-color: #ffffff; border-style: none;}")

        self.scroll_area.setWidget(self.scroll_area_content)

    def roi_delete_clicked(self):
        self.roi_delete_handler.show_roi_delete_options()

    def roi_draw_clicked(self):
        self.roi_draw_handler.show_roi_draw_options()

    def roi_manipulate_clicked(self):
        self.roi_manipulate_handler.show_roi_manipulate_options(
            self.color_dict)

    def structure_modified(self, changes):
        """
        Executes when a structure is renamed/deleted. Displays indicator
        that structure has changed. changes is a tuple of (new_dataset,
        description_of_changes)
        description_of_changes follows the format
        {"type_of_change": value_of_change}.
        Examples:
        {"rename": ["TOOTH", "TEETH"]} represents that the TOOTH structure has
            been renamed to TEETH.
        {"delete": ["TEETH", "MAXILLA"]} represents that the TEETH and MAXILLA
            structures have been deleted.
        {"draw": "AORTA"} represents that a new structure AORTA has been drawn.
        Note: Use {"draw": None} after multiple ROIs are generated
        (E.g., from ISO2ROI functionality) instead of calling this function
        multiple times. This will trigger auto save.
        """

        new_dataset = changes[0]
        change_description = changes[1]

        # If this is the first time the RTSS has been modified, create a
        # modified indicator giving the user the option to save their new
        # file.
        if self.patient_dict_container.get("rtss_modified") is False:
            self.show_modified_indicator()

        # If this is the first change made to the RTSS file, update the
        # dataset with the new one so that OnkoDICOM starts working off this
        # dataset rather than the original RTSS file.
        self.patient_dict_container.set("rtss_modified", True)
        self.patient_dict_container.set("dataset_rtss", new_dataset)

        # Refresh ROIs in main page
        self.patient_dict_container.set(
            "rois", ImageLoading.get_roi_info(new_dataset))
        self.rois = self.patient_dict_container.get("rois")
        contour_data = ImageLoading.get_raw_contour_data(new_dataset)
        self.patient_dict_container.set("raw_contour", contour_data[0])
        self.patient_dict_container.set("num_points", contour_data[1])
        pixluts = ImageLoading.get_pixluts(self.patient_dict_container.dataset)
        self.patient_dict_container.set("pixluts", pixluts)
        self.patient_dict_container.set("list_roi_numbers", ordered_list_rois(
            self.patient_dict_container.get("rois")))
        self.patient_dict_container.set("selected_rois", [])
        self.patient_dict_container.set("dict_polygons_axial", {})
        self.patient_dict_container.set("dict_polygons_sagittal", {})
        self.patient_dict_container.set("dict_polygons_coronal", {})

        if "draw" in change_description:
            dicom_tree_rtss = DicomTree(None)
            dicom_tree_rtss.dataset = new_dataset
            dicom_tree_rtss.dict = dicom_tree_rtss.dataset_to_dict(
                dicom_tree_rtss.dataset)
            self.patient_dict_container.set(
                "dict_dicom_tree_rtss", dicom_tree_rtss.dict)
            self.color_dict = self.init_color_roi()
            self.patient_dict_container.set("roi_color_dict", self.color_dict)
            if self.patient_dict_container.has_attribute("raw_dvh"):
                # DVH will be outdated once changes to it are made, and
                # recalculation will be required.
                self.patient_dict_container.set("dvh_outdated", True)

        if self.patient_dict_container.has_attribute("raw_dvh"):
            # Rename structures in DVH list
            if "rename" in change_description:
                new_raw_dvh = self.patient_dict_container.get("raw_dvh")
                for key, dvh in new_raw_dvh.items():
                    if dvh.name == change_description["rename"][0]:
                        dvh.name = change_description["rename"][1]
                        break

                self.patient_dict_container.set("raw_dvh", new_raw_dvh)
                dvh2rtdose(new_raw_dvh)

            # Remove structures from DVH list - the only visible effect of
            # this section is the exported DVH csv
            if "delete" in change_description:
                list_of_deleted = []
                new_raw_dvh = self.patient_dict_container.get("raw_dvh")
                for key, dvh in new_raw_dvh.items():
                    if dvh.name in change_description["delete"]:
                        list_of_deleted.append(key)
                for key in list_of_deleted:
                    new_raw_dvh.pop(key)
                self.patient_dict_container.set("raw_dvh", new_raw_dvh)
                dvh2rtdose(new_raw_dvh)

        # Refresh ROIs in DVH tab and DICOM View
        self.request_update_structures.emit()

        # Refresh structure tab
        self.update_content()

        if "draw" in change_description and change_description["draw"] is None:
            self.save_new_rtss(auto=True)

    def show_modified_indicator(self):
        self.modified_indicator_widget = QtWidgets.QWidget()
        self.modified_indicator_widget.setContentsMargins(8, 5, 8, 5)
        modified_indicator_layout = QtWidgets.QHBoxLayout()
        modified_indicator_layout.setAlignment(
            QtCore.Qt.AlignLeft | QtCore.Qt.AlignLeft)

        modified_indicator_icon = QtWidgets.QLabel()
        modified_indicator_icon.setPixmap(QtGui.QPixmap(
            resource_path("res/images/btn-icons/alert_icon.png")))
        modified_indicator_layout.addWidget(modified_indicator_icon)

        modified_indicator_text = QtWidgets.QLabel(
            "Structures have been modified")
        modified_indicator_text.setStyleSheet("color: red")
        modified_indicator_layout.addWidget(modified_indicator_text)

        self.modified_indicator_widget.setLayout(modified_indicator_layout)
        # When the widget is clicked, save the rtss
        self.modified_indicator_widget.mouseReleaseEvent = self.save_new_rtss

        # Temporarily remove the ROI modify buttons, add this indicator, then
        # add them back again.
        # This ensure that the modifier appears above the ROI modify buttons.
        self.structure_tab_layout.removeWidget(self.roi_buttons)
        self.structure_tab_layout.addWidget(self.modified_indicator_widget)
        self.structure_tab_layout.addWidget(self.roi_buttons)

    def structure_checked(self, state, roi_id):
        """
        Function triggered when the checkbox of a structure is
        checked / unchecked.
        Update the list of selected structures.
        Update the plot of the DVH and the DICOM view.

        :param state: True if the checkbox is checked, False otherwise.
        :param roi_id: ROI number
        """

        selected_rois = self.patient_dict_container.get("selected_rois")
        if state:
            selected_rois.append(roi_id)
        else:
            selected_rois.remove(roi_id)

        self.patient_dict_container.set("selected_rois", selected_rois)
        self.update_dict_polygons(state, roi_id)

        self.request_update_structures.emit()

    def update_dict_polygons(self, state, roi_id):
        """
        Update the polygon dictionaries (axial, coronal, sagittal) used to
        display the ROIs.
        :param state: True if the ROI is selected, False otherwise
        :param roi_id: ROI number
        """
        rois = self.patient_dict_container.get("rois")
        new_dict_polygons_axial = self.patient_dict_container.get(
            "dict_polygons_axial")
        new_dict_polygons_coronal = self.patient_dict_container.get(
            "dict_polygons_coronal")
        new_dict_polygons_sagittal = self.patient_dict_container.get(
            "dict_polygons_sagittal")
        aspect = self.patient_dict_container.get("pixmap_aspect")
        roi_name = rois[roi_id]['name']

        if state:
            new_dict_polygons_axial[roi_name] = {}
            new_dict_polygons_coronal[roi_name] = {}
            new_dict_polygons_sagittal[roi_name] = {}
            dict_rois_contours_axial = get_roi_contour_pixel(
                self.patient_dict_container.get("raw_contour"),
                [roi_name], self.patient_dict_container.get("pixluts"))
            dict_rois_contours_coronal, dict_rois_contours_sagittal = \
                transform_rois_contours(
                    dict_rois_contours_axial)

            for slice_id in self.patient_dict_container.get(
                    "dict_uid").values():
                polygons = calc_roi_polygon(roi_name, slice_id,
                                            dict_rois_contours_axial)
                new_dict_polygons_axial[roi_name][slice_id] = polygons

            for slice_id in range(0, len(self.patient_dict_container.get(
                    "pixmaps_coronal"))):
                polygons_coronal = calc_roi_polygon(
                    roi_name, slice_id,
                    dict_rois_contours_coronal,
                    aspect["coronal"])
                polygons_sagittal = calc_roi_polygon(
                    roi_name, slice_id,
                    dict_rois_contours_sagittal,
                    1 / aspect["sagittal"])
                new_dict_polygons_coronal[roi_name][
                    slice_id] = polygons_coronal
                new_dict_polygons_sagittal[roi_name][
                    slice_id] = polygons_sagittal

            self.patient_dict_container.set("dict_polygons_axial",
                                            new_dict_polygons_axial)
            self.patient_dict_container.set("dict_polygons_coronal",
                                            new_dict_polygons_coronal)
            self.patient_dict_container.set("dict_polygons_sagittal",
                                            new_dict_polygons_sagittal)
        else:
            new_dict_polygons_axial.pop(roi_name, None)
            new_dict_polygons_coronal.pop(roi_name, None)
            new_dict_polygons_sagittal.pop(roi_name, None)

    def on_rtss_selected(self, selected_rtss):
        """
        Function to run after a rtss is selected from SelectRTSSPopUp
        """
        self.patient_dict_container.get("existing_rtss_files").clear()
        self.patient_dict_container.get("existing_rtss_files").append(
            selected_rtss)
        self.save_new_rtss(auto=True)

    def display_select_rtss_window(self):
        """
        Display a pop up window that contains all RTSSs attached to the
        selected image set.
        """
        self.select_rtss_window = SelectRTSSPopUp(
            self.patient_dict_container.get("existing_rtss_files"))
        self.select_rtss_window.signal_rtss_selected.connect(
            self.on_rtss_selected)
        self.select_rtss_window.show()

    def save_new_rtss(self, event=None, auto=False):
        """
        Save the current RTSS stored in patient dictionary to the file system.
        :param event: Not used but will be passed as an argument from
        modified_indicator_widget on mouseReleaseEvent
        :param auto: Used for auto save without user confirmation
        """
        existing_rtss_files = self.patient_dict_container.get(
            "existing_rtss_files")
        if len(existing_rtss_files) == 1:
            if isinstance(existing_rtss_files[0], Series):
                existing_rtss_directory = str(Path(
                    existing_rtss_files[0].get_files()[0]))
            else:
                # This "else" is used by iso2roi gui and structure tab tests to
                # quickly set existing_rtss_directory
                existing_rtss_directory = existing_rtss_files[0]
        elif len(existing_rtss_files) > 1:
            self.display_select_rtss_window()
            return  # This function will be called again when a RTSS is selected
        else:
            existing_rtss_directory = None

        rtss_directory = str(
            Path(self.patient_dict_container.get("file_rtss")))

        if auto:
            confirm_save = QtWidgets.QMessageBox.Yes
        else:
            confirm_save = \
                QtWidgets.QMessageBox.information(self, "Confirmation",
                                                  "Are you sure you want to "
                                                  "save the modified RTSTRUCT "
                                                  "file? This will overwrite "
                                                  "the existing file. This is "
                                                  "not reversible.",
                                                  QtWidgets.QMessageBox.Yes,
                                                  QtWidgets.QMessageBox.No)

        if confirm_save == QtWidgets.QMessageBox.Yes:
            if existing_rtss_directory is None:
                self.patient_dict_container.get("dataset_rtss").save_as(
                    rtss_directory)
            else:
                new_rtss = self.patient_dict_container.get("dataset_rtss")
                old_rtss = pydicom.dcmread(existing_rtss_directory,
                                           force=True)
                old_roi_names = \
                    set(value["name"] for value in
                        ImageLoading.get_roi_info(old_rtss).values())
                new_roi_names = \
                    set(value["name"] for value in
                        self.patient_dict_container.get("rois").values())
                duplicated_names = old_roi_names.intersection(new_roi_names)

                # stop if there are conflicting roi names and user do not
                # wish to proceed.
                if duplicated_names and not self.display_confirm_merge(
                        duplicated_names):
                    return

                merged_rtss = merge_rtss(old_rtss, new_rtss, duplicated_names)
                merged_rtss.save_as(existing_rtss_directory)

            if not auto:
                QtWidgets.QMessageBox.about(self.parentWidget(),
                                            "File saved",
                                            "The RTSTRUCT file has been saved."
                                            )
            self.patient_dict_container.set("rtss_modified", False)
            self.modified_indicator_widget.setParent(None)

    def display_confirm_merge(self, duplicated_names):
        confirm_merge = QtWidgets.QMessageBox(parent=self)
        confirm_merge.setIcon(QtWidgets.QMessageBox.Question)
        confirm_merge.setWindowTitle("Merge RTSTRUCTs?")
        confirm_merge.setText("Conflicting ROI names found between new ROIs "
                              "and existing ROIs:\n" + str(duplicated_names) +
                              "\nAre you sure you want to merge the RTSTRUCT "
                              "files? The new ROIs will replace the existing "
                              "ROIs. ")
        button_yes = QtWidgets.QPushButton("Yes, I want to merge")
        button_no = QtWidgets.QPushButton("No, I will change the names")
        """ 
        We want the buttons 'No' & 'Yes' to be displayed in that exact 
        order. QMessageBox displays buttons in respect to their assigned 
        roles. (0 first, then 0 and so on) 'AcceptRole' is 0 and 
        'RejectRole' is 1 thus by counterintuitively assigning 'No' to 
        'AcceptRole' and 'Yes' to 'RejectRole' the buttons are 
        positioned as desired.
        """
        confirm_merge.addButton(button_no, QtWidgets.QMessageBox.AcceptRole)
        confirm_merge.addButton(button_yes, QtWidgets.QMessageBox.RejectRole)
        confirm_merge.exec_()

        if confirm_merge.clickedButton() == button_yes:
            return True
        return False<|MERGE_RESOLUTION|>--- conflicted
+++ resolved
@@ -5,13 +5,9 @@
 from PySide6 import QtWidgets, QtGui, QtCore
 from PySide6.QtCore import Qt
 
-<<<<<<< HEAD
 from src.Controller.ROIOptionsController import ROIDelOption, ROIDrawOption, \
     ROIManipulateOption
-=======
-from src.Controller.ROIOptionsController import ROIDelOption, ROIDrawOption
 from src.Model.DICOMStructure import Series
->>>>>>> 6258a251
 from src.Model import ImageLoading
 from src.Model.CalculateDVHs import dvh2rtdose
 from src.Model.GetPatientInfo import DicomTree
@@ -148,7 +144,6 @@
             QtGui.QIcon.On
         )
 
-<<<<<<< HEAD
         icon_roi_manipulate = QtGui.QIcon()
         icon_roi_manipulate.addPixmap(
             QtGui.QPixmap(resource_path('res/images/btn-icons/manipulate_icon.png')),
@@ -156,8 +151,6 @@
             QtGui.QIcon.On
         )
 
-=======
->>>>>>> 6258a251
         self.button_roi_delete.setIcon(icon_roi_delete)
         self.button_roi_delete.setText("Delete ROI")
         self.button_roi_delete.clicked.connect(self.roi_delete_clicked)
@@ -451,7 +444,7 @@
         selected image set.
         """
         self.select_rtss_window = SelectRTSSPopUp(
-            self.patient_dict_container.get("existing_rtss_files"))
+            self.patient_dict_container.get("existing_rtss_files"), parent=self)
         self.select_rtss_window.signal_rtss_selected.connect(
             self.on_rtss_selected)
         self.select_rtss_window.show()
