--- conflicted
+++ resolved
@@ -10,14 +10,18 @@
 
 class DicomView(QtWidgets.QWidget):
 
-    def __init__(self, roi_color=None, iso_color=None, display_metadata=True, axial_view=False):
+    def __init__(self, roi_color=None, iso_color=None, slice_view="axial", format_metadata=False):
         QtWidgets.QWidget.__init__(self)
         self.patient_dict_container = PatientDictContainer()
         self.iso_color = iso_color
         self.zoom = 1
         self.current_slice_number = None
-        self.display_metadata = display_metadata
-        self.axial_view = axial_view
+        self.slice_view = slice_view
+        if self.slice_view != "axial":
+            self.display_metadata = False
+        else:
+            self.display_metadata = True
+        self.format_metadata = format_metadata
 
         self.dicom_view_layout = QtWidgets.QHBoxLayout()
 
@@ -34,7 +38,7 @@
         self.setLayout(self.dicom_view_layout)
 
         # Init metadata widgets
-        if display_metadata:
+        if self.display_metadata:
             self.metadata_layout = QtWidgets.QVBoxLayout(self.view)
             self.label_image_id = QtWidgets.QLabel()
             self.label_image_pos = QtWidgets.QLabel()
@@ -50,7 +54,7 @@
         """
         Create a slider for the DICOM Image View.
         """
-        pixmaps = self.patient_dict_container.get("pixmaps")
+        pixmaps = self.patient_dict_container.get("pixmaps_"+self.slice_view)
         self.slider.setMinimum(0)
         self.slider.setMaximum(len(pixmaps) - 1)
         self.slider.setValue(int(len(pixmaps) / 2))
@@ -65,7 +69,6 @@
         self.view.setRenderHints(QtGui.QPainter.Antialiasing | QtGui.QPainter.SmoothPixmapTransform)
         background_brush = QtGui.QBrush(QtGui.QColor(0, 0, 0), QtCore.Qt.SolidPattern)
         self.view.setBackgroundBrush(background_brush)
-        # self.view.setGeometry(QtCore.QRect(0, 0, 877, 517))
 
     def init_metadata(self):
         """
@@ -109,7 +112,7 @@
         top_widget = QtWidgets.QWidget()
         top = QtWidgets.QHBoxLayout(top_widget)
         # Set margin for axial view
-        if self.axial_view:
+        if not self.format_metadata:
             top_widget.setFixedHeight(50)
             top_widget.setContentsMargins(0, 0, 0, 0)
             top.setContentsMargins(0, 0, 0, 0)
@@ -134,7 +137,7 @@
         bottom_widget = QtWidgets.QWidget()
         bottom = QtWidgets.QHBoxLayout(bottom_widget)
         # Set margin for axial view
-        if self.axial_view:
+        if not self.format_metadata:
             bottom_widget.setFixedHeight(50)
             bottom_widget.setContentsMargins(0, 0, 0, 0)
             bottom.setContentsMargins(0, 0, 0, 0)
@@ -162,25 +165,20 @@
         if zoom_change:
             self.view.setTransform(QtGui.QTransform().scale(self.zoom, self.zoom))
 
-        if self.patient_dict_container.get("selected_rois"):
-            self.roi_display()
-
-        if self.patient_dict_container.get("selected_doses"):
-            self.isodose_display()
-
-<<<<<<< HEAD
         if self.display_metadata:
+            if self.patient_dict_container.get("selected_rois"):
+                self.roi_display()
+            if self.patient_dict_container.get("selected_doses"):
+                self.isodose_display()
             self.update_metadata()
-=======
-        # self.update_metadata()
->>>>>>> ec1af0e9
+
         self.view.setScene(self.scene)
 
     def image_display(self):
         """
         Update the image to be displayed on the DICOM View.
         """
-        pixmaps = self.patient_dict_container.get("pixmaps")
+        pixmaps = self.patient_dict_container.get("pixmaps_"+self.slice_view)
         slider_id = self.slider.value()
         image = pixmaps[slider_id]
         label = QtWidgets.QGraphicsPixmapItem(image)
@@ -283,7 +281,6 @@
                 for i in range(len(polygons)):
                     self.scene.addPolygon(polygons[i], pen, QtGui.QBrush(brush_color))
 
-<<<<<<< HEAD
     def update_metadata(self):
         """
         Update metadata displayed on the DICOM Image view.
@@ -293,7 +290,7 @@
         dataset = self.patient_dict_container.dataset[id]
 
         # Set margin for axial view
-        if self.axial_view:
+        if not self.format_metadata:
             if self.view.size().height() < self.scene.height()*self.zoom and \
                     self.view.size().width() >= self.scene.width()*self.zoom:
                 self.metadata_layout.setSpacing(6)
@@ -308,7 +305,7 @@
 
         # Information to display
         self.current_slice_number = dataset['InstanceNumber'].value
-        total_slices = len(self.patient_dict_container.get("pixmaps"))
+        total_slices = len(self.patient_dict_container.get("pixmaps_"+self.slice_view))
         row_img = dataset['Rows'].value
         col_img = dataset['Columns'].value
         patient_pos = dataset['PatientPosition'].value
@@ -323,33 +320,6 @@
         self.label_image_size.setText("Image Size: %sx%spx" % (str(row_img), str(col_img)))
         self.label_zoom.setText("Zoom: " + "{:.2f}".format(self.zoom * 100) + "%")
         self.label_patient_pos.setText("Patient Position: %s" % (str(patient_pos)))
-=======
-    # def update_metadata(self):
-    #     """
-    #     Update metadata displayed on the DICOM Image view.
-    #     """
-    #     # Retrieve dictionary from the dataset of the slice
-    #     id = self.slider.value()
-    #     dataset = self.patient_dict_container.dataset[id]
-    #
-    #     # Information to display
-    #     self.current_slice_number = dataset['InstanceNumber'].value
-    #     total_slices = len(self.patient_dict_container.get("pixmaps"))
-    #     row_img = dataset['Rows'].value
-    #     col_img = dataset['Columns'].value
-    #     patient_pos = dataset['PatientPosition'].value
-    #     window = self.patient_dict_container.get("window")
-    #     level = self.patient_dict_container.get("level")
-    #     slice_pos = dataset['SliceLocation'].value
-    #
-    #     # Update labels
-    #     self.label_image_id.setText("Image: %s / %s" % (str(self.current_slice_number), str(total_slices)))
-    #     self.label_image_pos.setText("Position: %s mm" % (str(slice_pos)))
-    #     self.label_wl.setText("W/L: %s/%s" % (str(window), str(level)))
-    #     self.label_image_size.setText("Image Size: %sx%spx" % (str(row_img), str(col_img)))
-    #     self.label_zoom.setText("Zoom: " + "{:.2f}".format(self.zoom * 100) + "%")
-    #     self.label_patient_pos.setText("Patient Position: %s" % (str(patient_pos)))
->>>>>>> ec1af0e9
 
     def calc_roi_polygon(self, curr_roi, curr_slice, dict_rois_contours):
         """
