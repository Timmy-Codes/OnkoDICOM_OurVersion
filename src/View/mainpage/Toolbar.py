from PySide6.QtCore import Qt
from PySide6.QtGui import QCursor
from PySide6.QtWidgets import QToolBar, QToolButton, QWidget, QSizePolicy

from src.Controller.ActionHandler import ActionHandler
from src.Model.PatientDictContainer import PatientDictContainer


class Toolbar(QToolBar):

    def __init__(self, action_handler: ActionHandler):
        QToolBar.__init__(self)
        self.action_handler = action_handler
        self.patient_dict_container = PatientDictContainer()
        self.setCursor(QCursor(Qt.PointingHandCursor))
        self.setMovable(False)
        self.setFloatable(False)
        self.setContextMenuPolicy(Qt.PreventContextMenu)

        # Drop-down list for Windowing button on toolbar
        self.button_windowing = QToolButton()
        self.button_windowing.setMenu(self.action_handler.menu_windowing)
        self.button_windowing.setPopupMode(QToolButton.InstantPopup)
        self.button_windowing.setIcon(self.action_handler.icon_windowing)

        # Drop-down list for Export button on toolbar
        self.button_export = QToolButton()
        self.button_export.setMenu(self.action_handler.menu_export)
        self.button_export.setPopupMode(QToolButton.InstantPopup)
        self.button_export.setIcon(self.action_handler.icon_export)

        # Spacer for the toolbar
        spacer = QWidget()
        spacer.setSizePolicy(QSizePolicy.Expanding, QSizePolicy.Expanding)
        spacer.setFocusPolicy(Qt.NoFocus)

        # Add actions to toolbar
        self.addAction(self.action_handler.action_open)
        self.addSeparator()
        self.addAction(self.action_handler.action_zoom_out)
        self.addAction(self.action_handler.action_zoom_in)
        self.addSeparator()
        self.addWidget(self.button_windowing)
        self.addSeparator()
        self.addAction(self.action_handler.action_transect)
        self.addSeparator()
<<<<<<< HEAD
        self.addAction(self.action_handler.action_one_view)
        self.addAction(self.action_handler.action_four_views)
=======
        self.addAction(self.action_handler.action_suv2roi)
>>>>>>> fc0830f2
        self.addSeparator()
        self.addAction(self.action_handler.action_add_ons)
        self.addWidget(spacer)
        self.addWidget(self.button_export)
        self.addAction(self.action_handler.action_save_as_anonymous)
        if self.patient_dict_container.has_modality('rtss'):
            self.addAction(self.action_handler.action_save_structure)<|MERGE_RESOLUTION|>--- conflicted
+++ resolved
@@ -44,12 +44,9 @@
         self.addSeparator()
         self.addAction(self.action_handler.action_transect)
         self.addSeparator()
-<<<<<<< HEAD
         self.addAction(self.action_handler.action_one_view)
         self.addAction(self.action_handler.action_four_views)
-=======
         self.addAction(self.action_handler.action_suv2roi)
->>>>>>> fc0830f2
         self.addSeparator()
         self.addAction(self.action_handler.action_add_ons)
         self.addWidget(spacer)
