from PySide6 import QtWidgets, QtCore, QtGui
from PySide6.QtWidgets import QRadioButton, QGridLayout, QWidget, \
    QApplication
from skimage import measure

from src.Model.Isodose import get_dose_grid
from src.Model.PatientDictContainer import PatientDictContainer
from src.Model.MovingDictContainer import MovingDictContainer
from src.Model.ROI import get_contour_pixel

from src.Controller.PathHandler import resource_path

import SimpleITK as sitk
import numpy as np


class PetCtView(QtWidgets.QWidget):
    def __init__(self, roi_color=None, iso_color=None, slice_view="axial",
                 format_metadata=True):
        QtWidgets.QWidget.__init__(self)
        self.patient_dict_container = PatientDictContainer()
        self.moving_dict_container = MovingDictContainer()
        self.iso_color = iso_color
        self.zoom = 1
        self.current_slice_number = None
        self.slice_view = slice_view
<<<<<<< HEAD
        self.overlay_view=slice_view
        #s
=======
        self.overlay_view = slice_view
>>>>>>> 563976f6

        if self.slice_view == "axial":
            self.display_metadata = True
        else:
            self.display_metadata = False
        self.format_metadata = format_metadata

        self.dicom_view_layout = QtWidgets.QHBoxLayout()
        self.pet_ct_view_layout = QtWidgets.QVBoxLayout()
        self.radio_button_layout = QtWidgets.QHBoxLayout()
        # self.radio_button_layout.setAlignment(QtCore.Qt.AlignCenter)

        # Create components
        self.slider = QtWidgets.QSlider(QtCore.Qt.Vertical)
        self.init_slider()

        self.view = QtWidgets.QGraphicsView()
        # Alpha slider
        self.alpha_slider = QtWidgets.QSlider(QtCore.Qt.Horizontal)
        self.init_alpha_slider()

        self.init_view()
        self.scene = QtWidgets.QGraphicsScene()
        # radio buttons
        self.coronal_button = QRadioButton("Coronal")
        self.coronal_button.setChecked(False)
        self.axial_button = QRadioButton("Axial")
        self.axial_button.setChecked(True)
        self.sagittal_button = QRadioButton("Sagittal")
        self.sagittal_button.setChecked(False)

        # Set layout
        self.dicom_view_layout.addWidget(self.view)

        self.dicom_view_layout.addWidget(self.slider)

        self.pet_ct_view_layout.addLayout(self.dicom_view_layout)
        self.pet_ct_view_layout.addWidget(self.alpha_slider)
        self.pet_ct_view_layout.addLayout(self.radio_button_layout,
                                          QtCore.Qt.AlignBottom
                                          | QtCore.Qt.AlignCenter)

        # self.coronal_button.setAlignment(QtCore.Qt.AlignLeft)
        # self.axial_button.setAlignment(QtCore.Qt.AlignCenter)
        # self.sagittal_button.setAlignment(QtCore.Qt.AlignRight)
        self.radio_button_layout.addWidget(
            self.coronal_button)
        self.radio_button_layout.addWidget(
            self.axial_button)
        self.radio_button_layout.addWidget(
            self.sagittal_button)

        self.setLayout(self.pet_ct_view_layout)

        # Init metadata widgets
        if self.display_metadata:
            self.metadata_layout = QtWidgets.QVBoxLayout(self.view)
            self.label_image_id = QtWidgets.QLabel()
            self.label_image_pos = QtWidgets.QLabel()
            self.label_wl = QtWidgets.QLabel()
            self.label_image_size = QtWidgets.QLabel()
            self.label_zoom = QtWidgets.QLabel()
            self.label_patient_pos = QtWidgets.QLabel()
            self.init_metadata()
        self.update_view()


    def init_slider(self):
        """
        Create a slider for the DICOM Image View.
        """
        pixmaps = self.patient_dict_container.get("pixmaps_" + self.slice_view)
        overlay_pixmaps = self.patient_dict_container.get("pixmaps_" + self.overlay_view)

        self.slider.setMinimum(0)
        self.slider.setMaximum(len(pixmaps) - 1)
        self.slider.setValue(int(len(pixmaps) / 2))
        self.slider.setTickPosition(QtWidgets.QSlider.TicksLeft)
        self.slider.setTickInterval(1)
        self.slider.valueChanged.connect(self.value_changed)

    def init_alpha_slider(self):
        #alpha slider
        pixmaps = self.patient_dict_container.get("pixmaps_" + self.slice_view)
        self.alpha_slider.setMinimum(0)
        self.alpha_slider.setMaximum(len(pixmaps) - 1)
        self.alpha_slider.setValue(int(len(pixmaps) / 2))
        self.alpha_slider.setTickPosition(QtWidgets.QSlider.TicksLeft)
        self.alpha_slider.setTickInterval(1)
        self.alpha_slider.valueChanged.connect(self.value_changed)
        self.slider.setMinimum(0)
        self.slider.setMaximum(len(pixmaps) - 1)
        self.slider.setValue(int(len(pixmaps) / 2))
        self.slider.setTickPosition(QtWidgets.QSlider.TicksLeft)
        self.slider.setTickInterval(1)
        self.slider.valueChanged.connect(self.value_changed)

    def mask_image_multiply(self, mask, image):
        components_per_pixel = image.GetNumberOfComponentsPerPixel()
        if components_per_pixel == 1:
            return mask * image
        else:
            return sitk.Compose(
                [mask * sitk.VectorIndexSelectionCast(image, channel) for
                 channel in range(components_per_pixel)])

    def alpha_blend(self, image1, image2, alpha=0.5, mask1=None, mask2=None):
        '''
        Alaph blend two images, pixels can be scalars or vectors.
        The region that is alpha blended is controled by the given masks.
        '''

        if not mask1:
            mask1 = sitk.Image(image1.GetSize(), sitk.sitkFloat32) + 1.0
            mask1.CopyInformation(image1)
        else:
            mask1 = sitk.Cast(mask1, sitk.sitkFloat32)
        if not mask2:
            mask2 = sitk.Image(image2.GetSize(), sitk.sitkFloat32) + 1
            mask2.CopyInformation(image2)
        else:
            mask2 = sitk.Cast(mask2, sitk.sitkFloat32)

        components_per_pixel = image1.GetNumberOfComponentsPerPixel()
        if components_per_pixel > 1:
            img1 = sitk.Cast(image1, sitk.sitkVectorFloat32)
            img2 = sitk.Cast(image2, sitk.sitkVectorFloat32)
        else:
            img1 = sitk.Cast(image1, sitk.sitkFloat32)
            img2 = sitk.Cast(image2, sitk.sitkFloat32)

        intersection_mask = mask1 * mask2

        intersection_image = self.mask_image_multiply(alpha * intersection_mask,
                                                 img1) + \
                             self.mask_image_multiply(
                                 (1 - alpha) * intersection_mask, img2)
        return intersection_image + self.mask_image_multiply(
            mask2 - intersection_mask, img2) + \
               self.mask_image_multiply(mask1 - intersection_mask, img1)

    def init_view(self):
        """
        Create a view widget for DICOM image.
        """
        self.view.setRenderHints(
            QtGui.QPainter.Antialiasing | QtGui.QPainter.SmoothPixmapTransform)
        background_brush = QtGui.QBrush(QtGui.QColor(0, 0, 0),
                                        QtCore.Qt.SolidPattern)
        self.view.setBackgroundBrush(background_brush)

    def init_metadata(self):
        """
        Create and place metadata on the view widget.
        """
        # Position of the labels on the DICOM view.
        self.label_image_id.setAlignment(
            QtCore.Qt.AlignTop | QtCore.Qt.AlignTop)
        self.label_image_pos.setAlignment(
            QtCore.Qt.AlignTop | QtCore.Qt.AlignTop)
        self.label_wl.setAlignment(QtCore.Qt.AlignRight | QtCore.Qt.AlignRight)
        self.label_image_size.setAlignment(
            QtCore.Qt.AlignBottom | QtCore.Qt.AlignBottom)
        self.label_zoom.setAlignment(
            QtCore.Qt.AlignBottom | QtCore.Qt.AlignBottom)
        self.label_patient_pos.setAlignment(
            QtCore.Qt.AlignRight | QtCore.Qt.AlignRight)

        # Set all labels to white
        stylesheet = "QLabel { color : white; }"
        self.label_image_id.setStyleSheet(stylesheet)
        self.label_image_pos.setStyleSheet(stylesheet)
        self.label_wl.setStyleSheet(stylesheet)
        self.label_image_size.setStyleSheet(stylesheet)
        self.label_zoom.setStyleSheet(stylesheet)
        self.label_patient_pos.setStyleSheet(stylesheet)

        # The following layout was originally accomplished using a QGridLayout with QSpaceItems to anchor the labels
        # to the corners of the DICOM view. This caused a reintroduction of the tedious memory issues that were fixed
        # with the restructure. The following was rewritten to not use QSpaceItems because they, for reasons unknown,
        # caused a memory leak resulting in the entire patient dictionary not being cleared from memory correctly,
        # leaving hundreds of additional megabytes unused in memory each time a new patient was opened.

        # Create a widget to contain the two top-left labels
        top_left_widget = QtWidgets.QWidget()
        top_left = QtWidgets.QVBoxLayout(top_left_widget)
        top_left.addWidget(self.label_image_id,
                           QtCore.Qt.AlignTop | QtCore.Qt.AlignTop)
        top_left.addWidget(self.label_image_pos,
                           QtCore.Qt.AlignTop | QtCore.Qt.AlignTop)

        # Create a widget to contain the top-right label
        top_right_widget = QtWidgets.QWidget()
        top_right = QtWidgets.QVBoxLayout(top_right_widget)
        top_right.addWidget(self.label_wl,
                            QtCore.Qt.AlignTop | QtCore.Qt.AlignTop)

        # Create a widget to contain the two top widgets
        top_widget = QtWidgets.QWidget()
        top = QtWidgets.QHBoxLayout(top_widget)
        # Set margin for axial view
        if not self.format_metadata:
            top_widget.setFixedHeight(50)
            top_widget.setContentsMargins(0, 0, 0, 0)
            top.setContentsMargins(0, 0, 0, 0)
            top.setSpacing(0)
        else:
            top_widget.setFixedHeight(100)
        top.addWidget(top_left_widget,
                      QtCore.Qt.AlignLeft | QtCore.Qt.AlignLeft)
        top.addWidget(top_right_widget,
                      QtCore.Qt.AlignRight | QtCore.Qt.AlignRight)

        # Create a widget to contain the two bottom-left labels
        bottom_left_widget = QtWidgets.QWidget()
        bottom_left = QtWidgets.QVBoxLayout(bottom_left_widget)
        bottom_left.addWidget(self.label_image_size,
                              QtCore.Qt.AlignBottom | QtCore.Qt.AlignBottom)
        bottom_left.addWidget(self.label_zoom,
                              QtCore.Qt.AlignBottom | QtCore.Qt.AlignBottom)

        # Create a widget to contain the bottom-right label
        bottom_right_widget = QtWidgets.QWidget()
        bottom_right = QtWidgets.QVBoxLayout(bottom_right_widget)
        bottom_right.addWidget(self.label_patient_pos,
                               QtCore.Qt.AlignBottom | QtCore.Qt.AlignBottom)

        # Create a widget to contain the two bottom widgets
        bottom_widget = QtWidgets.QWidget()
        bottom = QtWidgets.QHBoxLayout(bottom_widget)
        # Set margin for axial view
        if not self.format_metadata:
            bottom_widget.setFixedHeight(50)
            bottom_widget.setContentsMargins(0, 0, 0, 0)
            bottom.setContentsMargins(0, 0, 0, 0)
            bottom.setSpacing(0)
        else:
            bottom_widget.setFixedHeight(100)
        bottom.addWidget(bottom_left_widget,
                         QtCore.Qt.AlignLeft | QtCore.Qt.AlignLeft)
        bottom.addWidget(bottom_right_widget,
                         QtCore.Qt.AlignRight | QtCore.Qt.AlignRight)

        # Add the bottom and top widgets to the view
        self.metadata_layout.addWidget(top_widget,
                                       QtCore.Qt.AlignTop | QtCore.Qt.AlignTop)
        self.metadata_layout.addStretch()
        self.metadata_layout.addWidget(bottom_widget,
                                       QtCore.Qt.AlignBottom | QtCore.Qt.AlignBottom)

    def value_changed(self):
        self.update_view()

    def update_view(self, zoom_change=False):
        """
        Update the view of the DICOM Image.
        :param zoom_change: Boolean indicating whether the user wants to change the zoom. False by default.
        """
        self.image_display()

        if zoom_change:
            self.view.setTransform(
                QtGui.QTransform().scale(self.zoom, self.zoom))

        if self.display_metadata:
            if self.patient_dict_container.get("selected_rois"):
                self.roi_display()
            if self.patient_dict_container.get("selected_doses"):
                self.isodose_display()
            self.update_metadata()

        self.view.setScene(self.scene)

    def image_display(self):
        """
        Update the image to be displayed on the DICOM View.
        """
        pixmaps = self.patient_dict_container.get("pixmaps_" + self.slice_view)
        slider_id = self.slider.value()
        image = pixmaps[slider_id]
        # Load moving image
        if not self.moving_dict_container.is_empty() and self.moving_dict_container.has_attribute("sitk_moving"):
            image = self.patient_dict_container.get("sitk_original")[slider_id]
            moving_image = self.moving_dict_container.get("sitk_moving")[slider_id]
            alpha = float(self.alpha_slider.value()/100)
            print(alpha)
            image = self.alpha_blend(image, moving_image, alpha)
        # write function based on alpha slider
        # convert to image to display
        label = QtWidgets.QGraphicsPixmapItem(image)
        self.scene = QtWidgets.QGraphicsScene()
        self.scene.addItem(label)

        # pixel_values = self.patient_dict_container.get("pixel_values")
        # ct_image = sitk.GetImageFromArray(np.array(pixel_values), isVector=True)

    def roi_display(self):
        """
        Display ROI structures on the DICOM Image.
        """
        slider_id = self.slider.value()
        curr_slice = self.patient_dict_container.get("dict_uid")[slider_id]

        selected_rois = self.patient_dict_container.get("selected_rois")
        rois = self.patient_dict_container.get("rois")
        selected_rois_name = []
        for roi in selected_rois:
            selected_rois_name.append(rois[roi]['name'])

        for roi in selected_rois:
            roi_name = rois[roi]['name']

            if roi_name not in self.patient_dict_container.get(
                    "dict_polygons").keys():
                new_dict_polygons = self.patient_dict_container.get(
                    "dict_polygons")
                new_dict_polygons[roi_name] = {}
                dict_rois_contours = get_contour_pixel(
                    self.patient_dict_container.get("raw_contour"),
                    selected_rois_name,
                    self.patient_dict_container.get("pixluts"),
                    curr_slice)
                polygons = self.calc_roi_polygon(roi_name, curr_slice,
                                                 dict_rois_contours)
                new_dict_polygons[roi_name][curr_slice] = polygons
                self.patient_dict_container.set("dict_polygons",
                                                new_dict_polygons)

            elif curr_slice not in \
                    self.patient_dict_container.get("dict_polygons")[
                        roi_name].keys():
                new_dict_polygons = self.patient_dict_container.get(
                    "dict_polygons")
                dict_rois_contours = get_contour_pixel(
                    self.patient_dict_container.get("raw_contour"),
                    selected_rois_name,
                    self.patient_dict_container.get("pixluts"),
                    curr_slice)
                polygons = self.calc_roi_polygon(roi_name, curr_slice,
                                                 dict_rois_contours)
                new_dict_polygons[roi_name][curr_slice] = polygons
                self.patient_dict_container.set("dict_polygons",
                                                new_dict_polygons)

            else:
                polygons = \
                self.patient_dict_container.get("dict_polygons")[roi_name][
                    curr_slice]

            color = self.patient_dict_container.get("roi_color_dict")[roi]
            with open(resource_path('data/line&fill_configuration'),
                      'r') as stream:
                elements = stream.readlines()
                if len(elements) > 0:
                    roi_line = int(elements[0].replace('\n', ''))
                    roi_opacity = int(elements[1].replace('\n', ''))
                    line_width = float(elements[4].replace('\n', ''))
                else:
                    roi_line = 1
                    roi_opacity = 10
                    line_width = 2.0
                stream.close()
            roi_opacity = int((roi_opacity / 100) * 255)
            color.setAlpha(roi_opacity)
            pen = self.get_qpen(color, roi_line, line_width)
            for i in range(len(polygons)):
                self.scene.addPolygon(polygons[i], pen, QtGui.QBrush(color))

    def isodose_display(self):
        """
        Display isodoses on the DICOM Image.
        """
        slider_id = self.slider.value()
        curr_slice_uid = self.patient_dict_container.get("dict_uid")[slider_id]
        z = \
        self.patient_dict_container.dataset[slider_id].ImagePositionPatient[2]
        dataset_rtdose = self.patient_dict_container.dataset['rtdose']
        grid = get_dose_grid(dataset_rtdose, float(z))

        if not (grid == []):
            # sort selected_doses in ascending order so that the high dose isodose washes
            # paint over the lower dose isodose washes
            for sd in sorted(
                    self.patient_dict_container.get("selected_doses")):
                dose_level = sd * self.patient_dict_container.get(
                    "rx_dose_in_cgray") / \
                             (dataset_rtdose.DoseGridScaling * 10000)
                contours = measure.find_contours(grid, dose_level)

                polygons = self.calc_dose_polygon(
                    self.patient_dict_container.get("dose_pixluts")[
                        curr_slice_uid], contours)

                brush_color = self.iso_color[sd]
                with open(resource_path('data/line&fill_configuration'),
                          'r') as stream:
                    elements = stream.readlines()
                    if len(elements) > 0:
                        iso_line = int(elements[2].replace('\n', ''))
                        iso_opacity = int(elements[3].replace('\n', ''))
                        line_width = float(elements[4].replace('\n', ''))
                    else:
                        iso_line = 2
                        iso_opacity = 5
                        line_width = 2.0
                    stream.close()
                iso_opacity = int((iso_opacity / 100) * 255)
                brush_color.setAlpha(iso_opacity)
                pen_color = QtGui.QColor(brush_color.red(),
                                         brush_color.green(),
                                         brush_color.blue())
                pen = self.get_qpen(pen_color, iso_line, line_width)
                for i in range(len(polygons)):
                    self.scene.addPolygon(polygons[i], pen,
                                          QtGui.QBrush(brush_color))

    def update_metadata(self):
        """
        Update metadata displayed on the DICOM Image view.
        """
        # Retrieve dictionary from the dataset of the slice
        id = self.slider.value()
        dataset = self.patient_dict_container.dataset[id]

        # Set margin for axial view
        if not self.format_metadata:
            if self.view.size().height() < self.scene.height() * self.zoom and \
                    self.view.size().width() >= self.scene.width() * self.zoom:
                self.metadata_layout.setSpacing(6)
                self.metadata_layout.setContentsMargins(0, 0, 11, 0)
            elif self.view.size().height() < self.scene.height() * self.zoom and \
                    self.view.size().width() < self.scene.width() * self.zoom:
                self.metadata_layout.setSpacing(6)
                self.metadata_layout.setContentsMargins(0, 0, 11, 11)
            else:
                self.metadata_layout.setSpacing(0)
                self.metadata_layout.setContentsMargins(0, 0, 0, 0)

        # Information to display
        self.current_slice_number = dataset['InstanceNumber'].value
        total_slices = len(
            self.patient_dict_container.get("pixmaps_" + self.slice_view))
        row_img = dataset['Rows'].value
        col_img = dataset['Columns'].value
        if hasattr(dataset, 'PatientPosition'):
            patient_pos = dataset['PatientPosition'].value
            self.label_patient_pos.setText(
                "Patient Position: %s" % (str(patient_pos)))
        window = self.patient_dict_container.get("window")
        level = self.patient_dict_container.get("level")
        slice_pos = dataset['SliceLocation'].value

        # Update labels
        self.label_image_id.setText("Image: %s / %s" % (
        str(self.current_slice_number), str(total_slices)))
        self.label_image_pos.setText("Position: %s mm" % (str(slice_pos)))
        self.label_wl.setText("W/L: %s/%s" % (str(window), str(level)))
        self.label_image_size.setText(
            "Image Size: %sx%spx" % (str(row_img), str(col_img)))
        self.label_zoom.setText(
            "Zoom: " + "{:.2f}".format(self.zoom * 100) + "%")

    def calc_roi_polygon(self, curr_roi, curr_slice, dict_rois_contours):
        """
        Calculate a list of polygons to display for a given ROI and a given slice.
        :param curr_roi:
         the ROI structure
        :param curr_slice:
         the current slice
        :return: List of polygons of type QPolygonF.
        """
        # TODO Implement support for showing "holes" in contours.
        # Possible process for this is:
        # 1. Calculate the areas of each contour on the slice
        # https://stackoverflow.com/questions/24467972/calculate-area-of-polygon-given-x-y-coordinates
        # 2. Compare each contour to the largest contour by area to determine if it is contained entirely within the
        # largest contour.
        # https://stackoverflow.com/questions/4833802/check-if-polygon-is-inside-a-polygon
        # 3. If the polygon is contained, use QPolygonF.subtracted(QPolygonF) to subtract the smaller "hole" polygon
        # from the largest polygon, and then remove the polygon from the list of polygons to be displayed.
        # This process should provide fast and reliable results, however it should be noted that this method may fall
        # apart in a situation where there are multiple "large" polygons, each with their own hole in it. An appropriate
        # solution to that may be to compare every contour against one another and determine which ones have holes
        # encompassed entirely by them, and then subtract each hole from the larger polygon and delete the smaller
        # holes. This second solution would definitely lead to more accurate representation of contours, but could
        # possibly be too slow to be viable.

        list_polygons = []
        pixel_list = dict_rois_contours[curr_roi][curr_slice]
        for i in range(len(pixel_list)):
            list_qpoints = []
            contour = pixel_list[i]
            for point in contour:
                curr_qpoint = QtCore.QPoint(point[0], point[1])
                list_qpoints.append(curr_qpoint)
            curr_polygon = QtGui.QPolygonF(list_qpoints)
            list_polygons.append(curr_polygon)
        return list_polygons

    def calc_dose_polygon(self, dose_pixluts, contours):
        """
        Calculate a list of polygons to display for a given isodose.
        :param dose_pixluts:
         lookup table (LUT) to get the image pixel values
        :param contours:
          trace outline of the isodose to be displayed
        :return: List of polygons of type QPolygonF.
        """
        list_polygons = []
        for contour in contours:
            list_qpoints = []
            # Slicing controls how many points considered for visualization
            # Essentially effects sharpness of edges, fewer points equals "smoother" edges
            for point in contour[::2]:
                curr_qpoint = QtCore.QPoint(dose_pixluts[0][int(point[1])],
                                            dose_pixluts[1][int(point[0])])
                list_qpoints.append(curr_qpoint)
            curr_polygon = QtGui.QPolygonF(list_qpoints)
            list_polygons.append(curr_polygon)
        return list_polygons

    def get_qpen(self, color, style=1, widthF=1):
        """
        The color and style for ROI structure and isodose display.
        :param color:
         Color of the region. QColor type.
        :param style:
         Style of the contour line. NoPen: 0  SolidLine: 1  DashLine: 2  DotLine: 3  DashDotLine: 4  DashDotDotLine: 5
        :param widthF:
         Width of the contour line.
        :return: QPen object.
        """
        pen = QtGui.QPen(color)
        pen.setStyle(QtCore.Qt.PenStyle(style))
        pen.setWidthF(widthF)
        return pen

    def zoom_in(self):
        self.zoom *= 1.05
        self.update_view(zoom_change=True)

    def zoom_out(self):
        self.zoom /= 1.05
        self.update_view(zoom_change=True)<|MERGE_RESOLUTION|>--- conflicted
+++ resolved
@@ -24,12 +24,8 @@
         self.zoom = 1
         self.current_slice_number = None
         self.slice_view = slice_view
-<<<<<<< HEAD
-        self.overlay_view=slice_view
-        #s
-=======
         self.overlay_view = slice_view
->>>>>>> 563976f6
+
 
         if self.slice_view == "axial":
             self.display_metadata = True
