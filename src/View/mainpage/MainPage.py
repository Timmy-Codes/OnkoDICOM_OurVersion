import glob

from PySide6 import QtCore, QtWidgets
from PySide6.QtGui import QPixmap, QIcon
from PySide6.QtWidgets import QGridLayout, QWidget, QVBoxLayout

from src.Controller.ActionHandler import ActionHandler
from src.Controller.AddOnOptionsController import AddOptions
from src.Controller.MainPageController import MainPageCallClass
from src.Model.PatientDictContainer import PatientDictContainer
from src.View.mainpage.DVHTab import DVHTab
from src.View.mainpage.DicomTreeView import DicomTreeView
from src.View.mainpage.DicomAxialView import DicomAxialView
from src.View.mainpage.DicomCoronalView import DicomCoronalView
from src.View.mainpage.DicomSagittalView import DicomSagittalView
from src.View.mainpage.IsodoseTab import IsodoseTab
from src.View.mainpage.MenuBar import MenuBar
from src.View.mainpage.Toolbar import Toolbar
from src.View.mainpage.PatientBar import PatientBar
from src.View.mainpage.StructureTab import StructureTab
from src.View.mainpage.DicomStackedWidget import DicomStackedWidget

from src.Controller.PathHandler import resource_path
import platform

from src.constants import INITIAL_FOUR_VIEW_ZOOM


class UIMainWindow:
    """
    The central class responsible for initializing most of the values stored in the PatientDictContainer model and
    defining the visual layout of the main window of OnkoDICOM.
    No class has access to the attributes belonging to this class, except for the class's ActionHandler, which is used
    to trigger actions within the main window. Components of this class (i.e. QWidget child classes such as
    StructureTab, DicomView, DicomTree, etc.) should not be able to reference this class, and rather should exist
    independently and only be able to communicate with the PatientDictContainer model. If a component needs to
    communicate with another component, that should be accomplished by emitting signals within that components, and
    having the slots for those signals within this class (as demonstrated by the update_views() method of this class).
    If a class needs to trigger one of the actions defined in the ActionHandler, then the instance of the ActionHandler
    itself can safely be passed into the class.
    """
    pyradi_trigger = QtCore.Signal(str, dict, str)

    def setup_ui(self, main_window_instance):
        self.main_window_instance = main_window_instance
        self.call_class = MainPageCallClass()
        self.add_on_options_controller = AddOptions(self)

        ##########################################
        #  IMPLEMENTATION OF THE MAIN PAGE VIEW  #
        ##########################################
        if platform.system() == 'Darwin':
            self.stylesheet_path = "res/stylesheet.qss"
        else:
            self.stylesheet_path = "res/stylesheet-win-linux.qss"
        stylesheet = open(resource_path(self.stylesheet_path)).read()
        window_icon = QIcon()
        window_icon.addPixmap(QPixmap(resource_path("res/images/icon.ico")), QIcon.Normal, QIcon.Off)
        self.main_window_instance.setMinimumSize(1080, 700)
        self.main_window_instance.setObjectName("MainOnkoDicomWindowInstance")
        self.main_window_instance.setWindowIcon(window_icon)
        self.main_window_instance.setStyleSheet(stylesheet)

        self.setup_central_widget()
        self.setup_actions()

    def setup_actions(self):
        if hasattr(self, 'toolbar'):
            self.main_window_instance.removeToolBar(self.toolbar)
        self.action_handler = ActionHandler(self)
        self.menubar = MenuBar(self.action_handler)
        self.main_window_instance.setMenuBar(self.menubar)
        self.toolbar = Toolbar(self.action_handler)
        self.main_window_instance.addToolBar(QtCore.Qt.TopToolBarArea, self.toolbar)
        self.main_window_instance.setWindowTitle("OnkoDICOM")

    def setup_central_widget(self):
        patient_dict_container = PatientDictContainer()
        self.central_widget = QtWidgets.QWidget()
        self.central_widget_layout = QVBoxLayout()

        self.patient_bar = PatientBar()

        splitter = QtWidgets.QSplitter(QtCore.Qt.Horizontal)

        # Left panel contains stuctures tab, isodoses tab, and structure information
        self.left_panel = QtWidgets.QTabWidget()
        self.left_panel.setMinimumWidth(300)
        self.left_panel.setMaximumWidth(500)

        # Add structures tab to left panel
        if patient_dict_container.has_modality("rtss"):
            self.structures_tab = StructureTab()
            self.structures_tab.request_update_structures.connect(self.update_views)
            self.left_panel.addTab(self.structures_tab, "Structures")
        elif hasattr(self, 'structures_tab'):
            del self.structures_tab

        if patient_dict_container.has_modality("rtdose"):
            self.isodoses_tab = IsodoseTab()
            self.isodoses_tab.request_update_isodoses.connect(self.update_views)
            self.left_panel.addTab(self.isodoses_tab, "Isodoses")
        elif hasattr(self, 'isodoses_tab'):
            del self.isodoses_tab

        # Hide left panel if no rtss or rtdose
        if not patient_dict_container.has_modality("rtss") and not patient_dict_container.has_modality("rtdose"):
            self.left_panel.hide()

        # Right panel contains the different tabs of DICOM view, DVH, clinical data, DICOM tree
        self.right_panel = QtWidgets.QTabWidget()

        # Create a Dicom View containing single-slice and 3-slice views
        self.dicom_view = DicomStackedWidget(self.format_data)

        roi_color_dict = self.structures_tab.color_dict if hasattr(self, 'structures_tab') else None
        iso_color_dict = self.isodoses_tab.color_dict if hasattr(self, 'isodoses_tab') else None
        self.dicom_single_view = DicomAxialView(roi_color=roi_color_dict, iso_color=iso_color_dict)
        self.dicom_axial_view = DicomAxialView(roi_color=roi_color_dict,
                                               iso_color=iso_color_dict, metadata_formatted=True)
        self.dicom_sagittal_view = DicomSagittalView(roi_color=roi_color_dict, iso_color=iso_color_dict)
        self.dicom_coronal_view = DicomCoronalView(roi_color=roi_color_dict, iso_color=iso_color_dict)

        # Rescale the size of the scenes inside the 3-slice views
        self.dicom_axial_view.zoom = INITIAL_FOUR_VIEW_ZOOM
        self.dicom_sagittal_view.zoom = INITIAL_FOUR_VIEW_ZOOM
        self.dicom_coronal_view.zoom = INITIAL_FOUR_VIEW_ZOOM
        self.dicom_axial_view.update_view(zoom_change=True)
        self.dicom_sagittal_view.update_view(zoom_change=True)
        self.dicom_coronal_view.update_view(zoom_change=True)

        self.dicom_four_views = QWidget()
        self.dicom_four_views_layout = QGridLayout()
        for i in range(2):
            self.dicom_four_views_layout.setColumnStretch(i, 1)
            self.dicom_four_views_layout.setRowStretch(i, 1)
        self.dicom_four_views_layout.addWidget(self.dicom_axial_view, 0, 0)
        self.dicom_four_views_layout.addWidget(self.dicom_sagittal_view, 0, 1)
        self.dicom_four_views_layout.addWidget(self.dicom_coronal_view, 1, 0)
        self.dicom_four_views.setLayout(self.dicom_four_views_layout)

        self.dicom_view.addWidget(self.dicom_four_views)
        self.dicom_view.addWidget(self.dicom_single_view)
        self.dicom_view.setCurrentWidget(self.dicom_single_view)

        # Add DICOM View to right panel as a tab
        self.right_panel.addTab(self.dicom_view, "DICOM View")

        # Add DVH tab to right panel as a tab
        if patient_dict_container.has_modality("rtss") and patient_dict_container.has_modality("rtdose"):
            self.dvh_tab = DVHTab()
            self.right_panel.addTab(self.dvh_tab, "DVH")
        elif hasattr(self, 'dvh_tab'):
            del self.dvh_tab

        self.dicom_tree = DicomTreeView()
        self.right_panel.addTab(self.dicom_tree, "DICOM Tree")

        # Create Clinical Data tab
        # TODO refactor the entire Clinical Data form/display class
        # As they currently stand, they are given the right tab widget, and make direct modifications to the tab.
        # This class should be refactored in the same way as the rest of the main window's components, i.e. the Clinical
        # Data should be a child of QWidget that can exist independently of OnkoDICOM. This class would differ from most
        # other main window components in that rather than interacting with the PatientDictContainer as its model, it
        # would use the patient's ClinicalData csv file as the model (which means that the QWidget would theoretically
        # easily exist outside OnkoDICOM).
        # There are two classes: one for displaying the clinical data, and another for modifying the clinical data.
        # The check below determines whether there already exists a clinical data csv for the patient, and loads either
        # the data display or the data form depending on what exists.
        reg = '/CSV/ClinicalData*[.csv]'
        if not glob.glob(patient_dict_container.path + reg):
            self.call_class.display_cd_form(self.right_panel, patient_dict_container.path)
        else:
            self.call_class.display_cd_dat(self.right_panel, patient_dict_container.path)

        splitter.addWidget(self.left_panel)
        splitter.addWidget(self.right_panel)

        # Create footer
        self.footer = QtWidgets.QWidget()
        self.create_footer()

        # Set layout
        self.central_widget_layout.addWidget(self.patient_bar)
        self.central_widget_layout.addWidget(splitter)
        self.central_widget_layout.addWidget(self.footer)

        self.central_widget.setLayout(self.central_widget_layout)
        self.main_window_instance.setCentralWidget(self.central_widget)

    def create_footer(self):
        self.footer.setFixedHeight(15)
        layout_footer = QtWidgets.QHBoxLayout(self.footer)
        layout_footer.setContentsMargins(0, 0, 0, 0)

        label_footer = QtWidgets.QLabel("@OnkoDICOM 2019-20")
        label_footer.setAlignment(QtCore.Qt.AlignRight | QtCore.Qt.AlignRight)

        layout_footer.addWidget(label_footer)

    def update_views(self):
        """
        This function is a slot for signals to request the updating of the DICOM View and DVH tabs in order to reflect
        changes made by other components of the main window (for example, when a structure in the structures tab is
        selected, this method needs to be called in order for the DICOM view window to be updated to show the new
        region of interest.
        """
<<<<<<< HEAD

        self.dicom_view_single.update_view()
        self.dicom_view_axial.update_view()
        self.dicom_view_coronal.update_view()
        self.dicom_view_sagittal.update_view()
=======
        self.dicom_single_view.update_view()
        self.dicom_axial_view.update_view()
        self.dicom_coronal_view.update_view()
        self.dicom_sagittal_view.update_view()
>>>>>>> a0da33f7
        if hasattr(self, 'dvh_tab'):
            self.dvh_tab.update_plot()

    def zoom_in(self, is_four_view):
        """
        This function calls the zooming in function on the four view's views or the single view depending on what view
        is showing on screen.
        is_four_view: Whether the four view is showing
        """
        if is_four_view:
            self.dicom_axial_view.zoom_in()
            self.dicom_coronal_view.zoom_in()
            self.dicom_sagittal_view.zoom_in()
        else:
            self.dicom_single_view.zoom_in()

    def zoom_out(self, is_four_view):
        """
        This function calls the zooming out function on the four view's views or the single view depending on what view
        is showing on screen.
        is_four_view: Whether the four view is showing
        """
        if is_four_view:
            self.dicom_axial_view.zoom_out()
            self.dicom_coronal_view.zoom_out()
            self.dicom_sagittal_view.zoom_out()
        else:
            self.dicom_single_view.zoom_out()

    def format_data(self, size):
        """
        This function is used to update the meta data's font size and margin based on the height and width of the
        viewports.
        size: The size of the DicomStackedWidget
        """
        self.dicom_axial_view.format_metadata(size)<|MERGE_RESOLUTION|>--- conflicted
+++ resolved
@@ -205,18 +205,10 @@
         selected, this method needs to be called in order for the DICOM view window to be updated to show the new
         region of interest.
         """
-<<<<<<< HEAD
-
-        self.dicom_view_single.update_view()
-        self.dicom_view_axial.update_view()
-        self.dicom_view_coronal.update_view()
-        self.dicom_view_sagittal.update_view()
-=======
         self.dicom_single_view.update_view()
         self.dicom_axial_view.update_view()
         self.dicom_coronal_view.update_view()
         self.dicom_sagittal_view.update_view()
->>>>>>> a0da33f7
         if hasattr(self, 'dvh_tab'):
             self.dvh_tab.update_plot()
 
