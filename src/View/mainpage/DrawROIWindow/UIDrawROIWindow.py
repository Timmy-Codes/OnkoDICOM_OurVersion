--- conflicted
+++ resolved
@@ -764,11 +764,8 @@
 
     def enable_cursor_radius_change_box(self):
         self.draw_roi_window_cursor_radius_change_input.setText(str(19))
-<<<<<<< HEAD
-        self.draw_roi_window_cursor_radius_change_label.setVisible(True)
-        self.draw_roi_window_cursor_radius_change_input.setVisible(True)
-        self.draw_roi_window_cursor_radius_change_reduce_button.setVisible(True)
-        self.draw_roi_window_cursor_radius_change_increase_button.setVisible(True)
+        self.draw_roi_window_cursor_radius_change_reduce_button.setEnabled(True)
+        self.draw_roi_window_cursor_radius_change_increase_button.setEnabled(True)
 
     def display_multipolygon_warning(self, slice_id):
         QMessageBox.about(self.draw_roi_window_instance, "Multipolygon detected",
@@ -783,8 +780,4 @@
         if hasattr(self, 'drawingROI'):
             delattr(self, 'drawingROI')
         self.ds = None
-        self.close()
-=======
-        self.draw_roi_window_cursor_radius_change_reduce_button.setEnabled(True)
-        self.draw_roi_window_cursor_radius_change_increase_button.setEnabled(True)
->>>>>>> 5f7e9c3f
+        self.close()