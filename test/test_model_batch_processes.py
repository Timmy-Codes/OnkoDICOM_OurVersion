import os
import pytest
from pathlib import Path
from PySide6.QtWidgets import QApplication
from src.Controller.BatchProcessingController import BatchProcessingController
from src.Model import DICOMDirectorySearch
from src.Model.batchprocessing.BatchProcessDVH2CSV import BatchProcessDVH2CSV
from src.Model.batchprocessing.BatchProcessISO2ROI import BatchProcessISO2ROI
<<<<<<< HEAD
from src.Model.batchprocessing.BatchProcessPyRad2CSV import \
    BatchProcessPyRadCSV
=======
from src.Model.batchprocessing.BatchProcessSUV2ROI import BatchProcessSUV2ROI
>>>>>>> 3d174d5e


class TestObject:

    def __init__(self):
        self.batch_dir = Path.cwd().joinpath('test', 'batchtestdata')
        self.dicom_structure = DICOMDirectorySearch.get_dicom_structure(
                                                self.batch_dir,
                                                self.DummyProgressWindow,
                                                self.DummyProgressWindow)
        self.iso_levels = self.get_iso_levels()
        self.timestamp = BatchProcessingController.create_timestamp()
        self.application = QApplication()

    def get_patients(self):
        return self.dicom_structure.patients.values()

    @staticmethod
    def get_iso_levels():
        """
        Opens /data/csv/isodoseRoi.csv to find the isodose level names
        return list of isodose level names
        """

        path = Path.cwd().joinpath('data', 'csv', 'batch_isodoseRoi.csv')
        isodose_levels = []

        # Open isodoseRoi.csv
        with open(path, "r") as fileInput:
            index = 0
            for row in fileInput:
                items = row.split(',')
                isodose_levels.append(items[2])
                index += 1

        return isodose_levels

    class DummyProgressWindow:
        @staticmethod
        def emit(message):
            pass

        @staticmethod
        def set():
            return False

        @staticmethod
        def is_set():
            return False


@pytest.fixture(scope="module")
def test_object():
    """
    Function to pass a shared TestObject object to each test.
    """
    test = TestObject()
    return test


def test_batch_iso2roi(test_object):
    """
    Test that at least 1 new ROI is created from ISO2ROI.
    :param test_object: test_object function, for accessing the shared
                        TestObject object.
    """
    # Loop through patient datasets
    for patient in test_object.get_patients():
        # Get the files for the patient
        cur_patient_files = BatchProcessingController.get_patient_files(
            patient)

        # Create and setup the Batch Process
        process = BatchProcessISO2ROI(test_object.DummyProgressWindow,
                                      test_object.DummyProgressWindow,
                                      cur_patient_files)
        # Start the process
        result = process.start()

        # Get rtss
        if not result:
            return

        rtss = process.patient_dict_container.dataset['rtss']

        # Get ROIS from rtss
        rois = []
        for roi in rtss.StructureSetROISequence:
            rois.append(roi.ROIName)

        # Assert rtss contains new rois
        difference = set(test_object.iso_levels) - set(rois)
        assert len(difference) > 0


<<<<<<< HEAD
def test_batch_pyrad2csv(test_object):
    """
    Test asserts creation of CSV as result of PyRad2CSV conversion.
=======
@pytest.mark.skip()
def test_batch_suv2roi(test_object):
    """
    Test that at least 1 new ROI is created from SUV2ROI.
    :param test_object: test_object function, for accessing the shared
                        TestObject object.
    """
    # Loop through patient datasets
    for patient in test_object.get_patients():
        # Get the files for the patient
        cur_patient_files = BatchProcessingController.get_patient_files(
            patient)

        # Create and setup the Batch Process
        patient_weight = 70000
        process = BatchProcessSUV2ROI(test_object.DummyProgressWindow,
                                      test_object.DummyProgressWindow,
                                      cur_patient_files, patient_weight)

        # Start the process
        result = process.start()

        if not result:
            return

        # Get rtss
        rtss = process.patient_dict_container.dataset['rtss']

        # Get ROIS from rtss
        rois = []
        for roi in rtss.StructureSetROISequence:
            rois.append(roi.ROIName)

        # Assert rtss contains new rois
        difference = set(test_object.iso_levels) - set(rois)
        assert len(difference) > 0


def test_batch_dvh2csv(test_object):
    """
    Test asserts creation of CSV as result of DVH2CSV conversion.
>>>>>>> 3d174d5e
    :param test_object: test_object function, for accessing the shared
                        TestObject object.
    """

    # Loop through patient datasets
    for patient in test_object.get_patients():
        cur_patient_files = BatchProcessingController.get_patient_files(
            patient)

        # Create and setup the Batch Process
<<<<<<< HEAD
        process = BatchProcessPyRadCSV(test_object.DummyProgressWindow,
                                       test_object.DummyProgressWindow,
                                       cur_patient_files,
                                       test_object.batch_dir)

        # Target filename
        filename = 'Pyradiomics_' + test_object.timestamp + '.csv'
=======
        process = BatchProcessDVH2CSV(test_object.DummyProgressWindow,
                                      test_object.DummyProgressWindow,
                                      cur_patient_files,
                                      str(test_object.batch_dir))

        # Target filename
        filename = 'DVHs_' + test_object.timestamp + '.csv'
>>>>>>> 3d174d5e

        # Set the filename
        process.set_filename(filename)

        # Start the process
        process.start()

        # Assert the resulting .csv file exists
        assert os.path.isfile(Path.joinpath(test_object.batch_dir, 'CSV',
<<<<<<< HEAD
                                            filename))
=======
                                            filename))

        # Assert that there is DVH data in the RT Dose
        rtdose = process.patient_dict_container.dataset['rtdose']
        assert len(rtdose.DVHSequence) > 0
>>>>>>> 3d174d5e
<|MERGE_RESOLUTION|>--- conflicted
+++ resolved
@@ -6,12 +6,9 @@
 from src.Model import DICOMDirectorySearch
 from src.Model.batchprocessing.BatchProcessDVH2CSV import BatchProcessDVH2CSV
 from src.Model.batchprocessing.BatchProcessISO2ROI import BatchProcessISO2ROI
-<<<<<<< HEAD
 from src.Model.batchprocessing.BatchProcessPyRad2CSV import \
-    BatchProcessPyRadCSV
-=======
+    BatchProcessPyRad2CSV
 from src.Model.batchprocessing.BatchProcessSUV2ROI import BatchProcessSUV2ROI
->>>>>>> 3d174d5e
 
 
 class TestObject:
@@ -107,11 +104,6 @@
         assert len(difference) > 0
 
 
-<<<<<<< HEAD
-def test_batch_pyrad2csv(test_object):
-    """
-    Test asserts creation of CSV as result of PyRad2CSV conversion.
-=======
 @pytest.mark.skip()
 def test_batch_suv2roi(test_object):
     """
@@ -153,26 +145,15 @@
 def test_batch_dvh2csv(test_object):
     """
     Test asserts creation of CSV as result of DVH2CSV conversion.
->>>>>>> 3d174d5e
     :param test_object: test_object function, for accessing the shared
                         TestObject object.
     """
-
-    # Loop through patient datasets
-    for patient in test_object.get_patients():
-        cur_patient_files = BatchProcessingController.get_patient_files(
-            patient)
-
-        # Create and setup the Batch Process
-<<<<<<< HEAD
-        process = BatchProcessPyRadCSV(test_object.DummyProgressWindow,
-                                       test_object.DummyProgressWindow,
-                                       cur_patient_files,
-                                       test_object.batch_dir)
-
-        # Target filename
-        filename = 'Pyradiomics_' + test_object.timestamp + '.csv'
-=======
+    # Loop through patient datasets
+    for patient in test_object.get_patients():
+        cur_patient_files = BatchProcessingController.get_patient_files(
+            patient)
+
+        # Create and setup the Batch Process
         process = BatchProcessDVH2CSV(test_object.DummyProgressWindow,
                                       test_object.DummyProgressWindow,
                                       cur_patient_files,
@@ -180,7 +161,6 @@
 
         # Target filename
         filename = 'DVHs_' + test_object.timestamp + '.csv'
->>>>>>> 3d174d5e
 
         # Set the filename
         process.set_filename(filename)
@@ -190,12 +170,38 @@
 
         # Assert the resulting .csv file exists
         assert os.path.isfile(Path.joinpath(test_object.batch_dir, 'CSV',
-<<<<<<< HEAD
-                                            filename))
-=======
                                             filename))
 
         # Assert that there is DVH data in the RT Dose
         rtdose = process.patient_dict_container.dataset['rtdose']
         assert len(rtdose.DVHSequence) > 0
->>>>>>> 3d174d5e
+
+def test_batch_pyrad2csv(test_object):
+    """
+    Test asserts creation of CSV as result of PyRad2CSV conversion.
+    :param test_object: test_object function, for accessing the shared
+                            TestObject object.
+    """
+    # Loop through patient datasets
+    for patient in test_object.get_patients():
+        cur_patient_files = BatchProcessingController.get_patient_files(
+            patient)
+
+        # Create and setup the Batch Process
+        process = BatchProcessPyRad2CSV(test_object.DummyProgressWindow,
+                                        test_object.DummyProgressWindow,
+                                        cur_patient_files,
+                                        test_object.batch_dir)
+
+        # Target filename
+        filename = 'Pyradiomics_' + test_object.timestamp + '.csv'
+
+        # Set the filename
+        process.set_filename(filename)
+
+        # Start the process
+        process.start()
+
+        # Assert the resulting .csv file exists
+        assert os.path.isfile(Path.joinpath(test_object.batch_dir, 'CSV',
+                                            filename))