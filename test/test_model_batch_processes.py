<<<<<<< HEAD
import csv
=======
>>>>>>> affea197
import os
import pytest
import os.path
from pathlib import Path
from pydicom import dcmread
from pydicom.errors import InvalidDicomError
from PySide6.QtWidgets import QApplication
from src.Controller.BatchProcessingController import BatchProcessingController
from src.Model import DICOMDirectorySearch
<<<<<<< HEAD
from src.Model import DICOMStructuredReport
from src.Model.batchprocessing.BatchProcessClinicalDataSR2CSV import \
    BatchProcessClinicalDataSR2CSV
from src.Model.batchprocessing.BatchProcessCSV2ClinicalDataSR import \
    BatchProcessCSV2ClinicalDataSR
=======
from src.Model.batchprocessing.BatchProcessDVH2CSV import BatchProcessDVH2CSV
>>>>>>> affea197
from src.Model.batchprocessing.BatchProcessISO2ROI import BatchProcessISO2ROI
from src.Model.batchprocessing.BatchProcessPyRad2CSV import \
    BatchProcessPyRad2CSV
from src.Model.batchprocessing.BatchProcessPyrad2PyradSR import \
    BatchProcessPyRad2PyRadSR
from src.Model.batchprocessing.BatchProcessSUV2ROI import BatchProcessSUV2ROI


class TestObject:

    def __init__(self):
        self.batch_dir = Path.cwd().joinpath('test', 'batchtestdata')
        self.dicom_structure = DICOMDirectorySearch.get_dicom_structure(
                                                self.batch_dir,
                                                self.DummyProgressWindow,
                                                self.DummyProgressWindow)
        self.iso_levels = self.get_iso_levels()
        self.timestamp = BatchProcessingController.create_timestamp()
        self.application = QApplication()

    def get_patients(self):
        return self.dicom_structure.patients.values()

    @staticmethod
    def get_iso_levels():
        """
        Opens /data/csv/isodoseRoi.csv to find the isodose level names
        return list of isodose level names
        """

        path = Path.cwd().joinpath('data', 'csv', 'batch_isodoseRoi.csv')
        isodose_levels = []

        # Open isodoseRoi.csv
        with open(path, "r") as fileInput:
            index = 0
            for row in fileInput:
                items = row.split(',')
                isodose_levels.append(items[2])
                index += 1

        return isodose_levels

    class DummyProgressWindow:
        @staticmethod
        def emit(message):
            pass

        @staticmethod
        def set():
            return False

        @staticmethod
        def is_set():
            return False


@pytest.fixture(scope="module")
def test_object():
    """
    Function to pass a shared TestObject object to each test.
    """
    test = TestObject()
    return test


def test_batch_iso2roi(test_object):
    """
    Test that at least 1 new ROI is created from ISO2ROI.
    :param test_object: test_object function, for accessing the shared
                        TestObject object.
    """
    # Loop through patient datasets
    for patient in test_object.get_patients():
        # Get the files for the patient
        cur_patient_files = BatchProcessingController.get_patient_files(
            patient)

        # Create and setup the Batch Process
        process = BatchProcessISO2ROI(test_object.DummyProgressWindow,
                                      test_object.DummyProgressWindow,
                                      cur_patient_files)
        # Start the process
        result = process.start()

        # Get rtss
        if not result:
            return

        rtss = process.patient_dict_container.dataset['rtss']

        # Get ROIS from rtss
        rois = []
        for roi in rtss.StructureSetROISequence:
            rois.append(roi.ROIName)

        # Assert rtss contains new rois
        difference = set(test_object.iso_levels) - set(rois)
        assert len(difference) > 0


<<<<<<< HEAD
def test_batch_csv2clinicaldatasr(test_object):
    """
    Test asserts an SR is created with dummy clinical data. Test deletes
    SR after running.
    :param test_object: test_object function, for accessing the shared
                        TestObject object.
    """
    # Get patient ID for dummy CSV
    patient_id = None
    for root, dirs, files in os.walk(test_object.batch_dir, topdown=True):
        if patient_id is not None:
            break
        for name in files:
            try:
                ds = dcmread(os.path.join(root, name))
                if hasattr(ds, 'PatientID'):
                    patient_id = ds.PatientID
                    break
            except (InvalidDicomError, FileNotFoundError):
                pass

    assert patient_id is not None

    # Create dummy CSV
    csv_path = test_object.batch_dir.joinpath("dummy_cd.csv")
    data = [['MD5Hash', 'Age', 'Nationality'],
            [patient_id, '20', 'Australian']]

    with open(csv_path, "w", newline="") as f:
        writer = csv.writer(f)
        writer.writerow(data[0])
        writer.writerow(data[1])
        f.close()

    # Loop through each patient
    for patient in test_object.get_patients():
        # Get current patient files
        cur_patient_files = BatchProcessingController.get_patient_files(
            patient)

        # Create Batch CSV to Clinical Data SR object
        process = \
            BatchProcessCSV2ClinicalDataSR(test_object.DummyProgressWindow,
                                           test_object.DummyProgressWindow,
                                           cur_patient_files,
                                           csv_path)

        # Start the process, assert it finished successfully
        status = process.start()
        assert status

    # Assert SR exists
    sr_path = test_object.batch_dir.joinpath("Clinical-Data-SR.dcm")
    assert os.path.exists(sr_path)

    # Assert data is correct in SR
    text_data = "MD5Hash: " + patient_id + "\n"
    text_data += "Age: 20\nNationality: Australian\n"
    sr_ds = dcmread(sr_path)
    assert sr_ds.SeriesDescription == "CLINICAL-DATA"
    sr_text_data = sr_ds.ContentSequence[0].TextValue
    assert text_data == sr_text_data

    # Delete dummy CSV and SR
    os.remove(csv_path)
    os.remove(sr_path)


def test_batch_clinicaldatasr2csv(test_object):
    """
    Test asserts a CSV is created with dummy clinical data. Test deletes
    CSV after running.
    :param test_object: test_object function, for accessing the shared
                        TestObject object.
    """
    # Get patient ID for dummy SR
    patient_id = None
    for root, dirs, files in os.walk(test_object.batch_dir, topdown=True):
        if patient_id is not None:
            break
        for name in files:
            try:
                ds = dcmread(os.path.join(root, name))
                if hasattr(ds, 'PatientID') \
                        and ds.SOPClassUID == '1.2.840.10008.5.1.4.1.1.2':
                    patient_id = ds.PatientID
                    break
            except (InvalidDicomError, FileNotFoundError):
                pass

    # Assert a patient ID was found
    assert patient_id is not None

    # Create dummy SR
    dcm_path = test_object.batch_dir.joinpath("Clinical-Data-SR.dcm")
    text_data = "MD5Hash: " + patient_id + "\n"
    text_data += "Age: 20\nNationality: Australian\n"
    dicom_sr = DICOMStructuredReport.generate_dicom_sr(dcm_path, ds, text_data,
                                                       "CLINICAL-DATA")
    dicom_sr.save_as(dcm_path)

    # Assert dummy SR was created
    assert os.path.exists(dcm_path)

    # Loop through each patient
    for patient in test_object.get_patients():
        # Get current patient files
        cur_patient_files = BatchProcessingController.get_patient_files(
            patient)

        # Create Batch Clinical Data SR to CSV object
        process = \
            BatchProcessClinicalDataSR2CSV(test_object.DummyProgressWindow,
                                           test_object.DummyProgressWindow,
                                           cur_patient_files,
                                           test_object.batch_dir)

        # Start the process, assert it finished successfully
        status = process.start()
        assert status

    # Assert CSV exists
    csv_path = test_object.batch_dir.joinpath("ClinicalData.csv")
    assert os.path.exists(csv_path)

    # Assert data is correct in CSV
    with open(csv_path, newline="") as stream:
        data = list(csv.reader(stream))
        stream.close()

    assert data[0] == ["MD5Hash", "Age", "Nationality"]
    assert data[1] == [patient_id, "20", "Australian"]

    # Delete dummy CSV and SR
    os.remove(csv_path)
    os.remove(dcm_path)
=======
@pytest.mark.skip()
def test_batch_suv2roi(test_object):
    """
    Test that at least 1 new ROI is created from SUV2ROI.
    :param test_object: test_object function, for accessing the shared
                        TestObject object.
    """
    # Loop through patient datasets
    for patient in test_object.get_patients():
        # Get the files for the patient
        cur_patient_files = BatchProcessingController.get_patient_files(
            patient)

        # Create and setup the Batch Process
        patient_weight = 70000
        process = BatchProcessSUV2ROI(test_object.DummyProgressWindow,
                                      test_object.DummyProgressWindow,
                                      cur_patient_files, patient_weight)

        # Start the process
        result = process.start()

        if not result:
            return

        # Get rtss
        rtss = process.patient_dict_container.dataset['rtss']

        # Get ROIS from rtss
        rois = []
        for roi in rtss.StructureSetROISequence:
            rois.append(roi.ROIName)

        # Assert rtss contains new rois
        difference = set(test_object.iso_levels) - set(rois)
        assert len(difference) > 0


def test_batch_dvh2csv(test_object):
    """
    Test asserts creation of CSV as result of DVH2CSV conversion.
    :param test_object: test_object function, for accessing the shared
                        TestObject object.
    """
    # Loop through patient datasets
    for patient in test_object.get_patients():
        cur_patient_files = BatchProcessingController.get_patient_files(
            patient)

        # Create and setup the Batch Process
        process = BatchProcessDVH2CSV(test_object.DummyProgressWindow,
                                      test_object.DummyProgressWindow,
                                      cur_patient_files,
                                      str(test_object.batch_dir))

        # Target filename
        filename = 'DVHs_' + test_object.timestamp + '.csv'

        # Set the filename
        process.set_filename(filename)

        # Start the process
        process.start()

        # Assert the resulting .csv file exists
        assert os.path.isfile(Path.joinpath(test_object.batch_dir, 'CSV',
                                            filename))

        # Assert that there is DVH data in the RT Dose
        rtdose = process.patient_dict_container.dataset['rtdose']
        assert len(rtdose.DVHSequence) > 0

@pytest.mark.skip()
def test_batch_pyrad2csv(test_object):
    """
    Test asserts creation of CSV as result of PyRad2CSV conversion.
    :param test_object: test_object function, for accessing the shared
                            TestObject object.
    """
    # Loop through patient datasets
    for patient in test_object.get_patients():
        cur_patient_files = BatchProcessingController.get_patient_files(
            patient)

        # Create and setup the Batch Process
        process = BatchProcessPyRad2CSV(test_object.DummyProgressWindow,
                                        test_object.DummyProgressWindow,
                                        cur_patient_files,
                                        test_object.batch_dir)

        # Target filename
        filename = 'Pyradiomics_' + test_object.timestamp + '.csv'

        # Set the filename
        process.set_filename(filename)

        # Start the process
        process.start()

        # Assert the resulting .csv file exists
        assert os.path.isfile(Path.joinpath(test_object.batch_dir, 'CSV',
                                            filename))


def test_batch_pyrad2pyradsr(test_object):
    """
    Test that a DICOM file 'PyRadiomics-SR.dcm' is created from
    Pyrad2Pyrad-SR.
    :param test_object: test_object function, for accessing the shared
                        TestObject object.
    """
    # Loop through patient datasets
    for patient in test_object.get_patients():
        # Get the files for the patient
        cur_patient_files = \
            BatchProcessingController.get_patient_files(patient)

        # Create and setup the batch process
        process = BatchProcessPyRad2PyRadSR(test_object.DummyProgressWindow,
                                            test_object.DummyProgressWindow,
                                            cur_patient_files)

        # Start the process
        process.start()

        # Get dataset directory
        directory = process.patient_dict_container.path

        # Get Pyradiomics SR, assert it exists
        file_name = 'Pyradiomics-SR.dcm'
        path = Path(directory).joinpath(file_name)
        assert os.path.exists(str(path))
>>>>>>> affea197
<|MERGE_RESOLUTION|>--- conflicted
+++ resolved
@@ -1,7 +1,4 @@
-<<<<<<< HEAD
 import csv
-=======
->>>>>>> affea197
 import os
 import pytest
 import os.path
@@ -11,15 +8,12 @@
 from PySide6.QtWidgets import QApplication
 from src.Controller.BatchProcessingController import BatchProcessingController
 from src.Model import DICOMDirectorySearch
-<<<<<<< HEAD
 from src.Model import DICOMStructuredReport
 from src.Model.batchprocessing.BatchProcessClinicalDataSR2CSV import \
     BatchProcessClinicalDataSR2CSV
 from src.Model.batchprocessing.BatchProcessCSV2ClinicalDataSR import \
     BatchProcessCSV2ClinicalDataSR
-=======
 from src.Model.batchprocessing.BatchProcessDVH2CSV import BatchProcessDVH2CSV
->>>>>>> affea197
 from src.Model.batchprocessing.BatchProcessISO2ROI import BatchProcessISO2ROI
 from src.Model.batchprocessing.BatchProcessPyRad2CSV import \
     BatchProcessPyRad2CSV
@@ -121,7 +115,143 @@
         assert len(difference) > 0
 
 
-<<<<<<< HEAD
+@pytest.mark.skip()
+def test_batch_suv2roi(test_object):
+    """
+    Test that at least 1 new ROI is created from SUV2ROI.
+    :param test_object: test_object function, for accessing the shared
+                        TestObject object.
+    """
+    # Loop through patient datasets
+    for patient in test_object.get_patients():
+        # Get the files for the patient
+        cur_patient_files = BatchProcessingController.get_patient_files(
+            patient)
+
+        # Create and setup the Batch Process
+        patient_weight = 70000
+        process = BatchProcessSUV2ROI(test_object.DummyProgressWindow,
+                                      test_object.DummyProgressWindow,
+                                      cur_patient_files, patient_weight)
+
+        # Start the process
+        result = process.start()
+
+        if not result:
+            return
+
+        # Get rtss
+        rtss = process.patient_dict_container.dataset['rtss']
+
+        # Get ROIS from rtss
+        rois = []
+        for roi in rtss.StructureSetROISequence:
+            rois.append(roi.ROIName)
+
+        # Assert rtss contains new rois
+        difference = set(test_object.iso_levels) - set(rois)
+        assert len(difference) > 0
+
+
+def test_batch_dvh2csv(test_object):
+    """
+    Test asserts creation of CSV as result of DVH2CSV conversion.
+    :param test_object: test_object function, for accessing the shared
+                        TestObject object.
+    """
+    # Loop through patient datasets
+    for patient in test_object.get_patients():
+        cur_patient_files = BatchProcessingController.get_patient_files(
+            patient)
+
+        # Create and setup the Batch Process
+        process = BatchProcessDVH2CSV(test_object.DummyProgressWindow,
+                                      test_object.DummyProgressWindow,
+                                      cur_patient_files,
+                                      str(test_object.batch_dir))
+
+        # Target filename
+        filename = 'DVHs_' + test_object.timestamp + '.csv'
+
+        # Set the filename
+        process.set_filename(filename)
+
+        # Start the process
+        process.start()
+
+        # Assert the resulting .csv file exists
+        assert os.path.isfile(Path.joinpath(test_object.batch_dir, 'CSV',
+                                            filename))
+
+        # Assert that there is DVH data in the RT Dose
+        rtdose = process.patient_dict_container.dataset['rtdose']
+        assert len(rtdose.DVHSequence) > 0
+
+@pytest.mark.skip()
+def test_batch_pyrad2csv(test_object):
+    """
+    Test asserts creation of CSV as result of PyRad2CSV conversion.
+    :param test_object: test_object function, for accessing the shared
+                            TestObject object.
+    """
+    # Loop through patient datasets
+    for patient in test_object.get_patients():
+        cur_patient_files = BatchProcessingController.get_patient_files(
+            patient)
+
+        # Create and setup the Batch Process
+        process = BatchProcessPyRad2CSV(test_object.DummyProgressWindow,
+                                        test_object.DummyProgressWindow,
+                                        cur_patient_files,
+                                        test_object.batch_dir)
+
+        # Target filename
+        filename = 'Pyradiomics_' + test_object.timestamp + '.csv'
+
+        # Set the filename
+        process.set_filename(filename)
+
+        # Start the process
+        process.start()
+
+        # Assert the resulting .csv file exists
+        assert os.path.isfile(Path.joinpath(test_object.batch_dir, 'CSV',
+                                            filename))
+
+@pytest.mark.skip()
+def test_batch_pyrad2pyradsr(test_object):
+    """
+    Test that a DICOM file 'PyRadiomics-SR.dcm' is created from
+    Pyrad2Pyrad-SR.
+    :param test_object: test_object function, for accessing the shared
+                        TestObject object.
+    """
+    # Loop through patient datasets
+    for patient in test_object.get_patients():
+        # Get the files for the patient
+        cur_patient_files = \
+            BatchProcessingController.get_patient_files(patient)
+
+        # Create and setup the batch process
+        process = BatchProcessPyRad2PyRadSR(test_object.DummyProgressWindow,
+                                            test_object.DummyProgressWindow,
+                                            cur_patient_files)
+
+        # Start the process
+        process.start()
+
+        # Get dataset directory
+        directory = process.patient_dict_container.path
+
+        # Get Pyradiomics SR, assert it exists
+        file_name = 'Pyradiomics-SR.dcm'
+        path = Path(directory).joinpath(file_name)
+        assert os.path.exists(str(path))
+
+        # Delete SR
+        os.remove(path)
+
+
 def test_batch_csv2clinicaldatasr(test_object):
     """
     Test asserts an SR is created with dummy clinical data. Test deletes
@@ -257,138 +387,4 @@
 
     # Delete dummy CSV and SR
     os.remove(csv_path)
-    os.remove(dcm_path)
-=======
-@pytest.mark.skip()
-def test_batch_suv2roi(test_object):
-    """
-    Test that at least 1 new ROI is created from SUV2ROI.
-    :param test_object: test_object function, for accessing the shared
-                        TestObject object.
-    """
-    # Loop through patient datasets
-    for patient in test_object.get_patients():
-        # Get the files for the patient
-        cur_patient_files = BatchProcessingController.get_patient_files(
-            patient)
-
-        # Create and setup the Batch Process
-        patient_weight = 70000
-        process = BatchProcessSUV2ROI(test_object.DummyProgressWindow,
-                                      test_object.DummyProgressWindow,
-                                      cur_patient_files, patient_weight)
-
-        # Start the process
-        result = process.start()
-
-        if not result:
-            return
-
-        # Get rtss
-        rtss = process.patient_dict_container.dataset['rtss']
-
-        # Get ROIS from rtss
-        rois = []
-        for roi in rtss.StructureSetROISequence:
-            rois.append(roi.ROIName)
-
-        # Assert rtss contains new rois
-        difference = set(test_object.iso_levels) - set(rois)
-        assert len(difference) > 0
-
-
-def test_batch_dvh2csv(test_object):
-    """
-    Test asserts creation of CSV as result of DVH2CSV conversion.
-    :param test_object: test_object function, for accessing the shared
-                        TestObject object.
-    """
-    # Loop through patient datasets
-    for patient in test_object.get_patients():
-        cur_patient_files = BatchProcessingController.get_patient_files(
-            patient)
-
-        # Create and setup the Batch Process
-        process = BatchProcessDVH2CSV(test_object.DummyProgressWindow,
-                                      test_object.DummyProgressWindow,
-                                      cur_patient_files,
-                                      str(test_object.batch_dir))
-
-        # Target filename
-        filename = 'DVHs_' + test_object.timestamp + '.csv'
-
-        # Set the filename
-        process.set_filename(filename)
-
-        # Start the process
-        process.start()
-
-        # Assert the resulting .csv file exists
-        assert os.path.isfile(Path.joinpath(test_object.batch_dir, 'CSV',
-                                            filename))
-
-        # Assert that there is DVH data in the RT Dose
-        rtdose = process.patient_dict_container.dataset['rtdose']
-        assert len(rtdose.DVHSequence) > 0
-
-@pytest.mark.skip()
-def test_batch_pyrad2csv(test_object):
-    """
-    Test asserts creation of CSV as result of PyRad2CSV conversion.
-    :param test_object: test_object function, for accessing the shared
-                            TestObject object.
-    """
-    # Loop through patient datasets
-    for patient in test_object.get_patients():
-        cur_patient_files = BatchProcessingController.get_patient_files(
-            patient)
-
-        # Create and setup the Batch Process
-        process = BatchProcessPyRad2CSV(test_object.DummyProgressWindow,
-                                        test_object.DummyProgressWindow,
-                                        cur_patient_files,
-                                        test_object.batch_dir)
-
-        # Target filename
-        filename = 'Pyradiomics_' + test_object.timestamp + '.csv'
-
-        # Set the filename
-        process.set_filename(filename)
-
-        # Start the process
-        process.start()
-
-        # Assert the resulting .csv file exists
-        assert os.path.isfile(Path.joinpath(test_object.batch_dir, 'CSV',
-                                            filename))
-
-
-def test_batch_pyrad2pyradsr(test_object):
-    """
-    Test that a DICOM file 'PyRadiomics-SR.dcm' is created from
-    Pyrad2Pyrad-SR.
-    :param test_object: test_object function, for accessing the shared
-                        TestObject object.
-    """
-    # Loop through patient datasets
-    for patient in test_object.get_patients():
-        # Get the files for the patient
-        cur_patient_files = \
-            BatchProcessingController.get_patient_files(patient)
-
-        # Create and setup the batch process
-        process = BatchProcessPyRad2PyRadSR(test_object.DummyProgressWindow,
-                                            test_object.DummyProgressWindow,
-                                            cur_patient_files)
-
-        # Start the process
-        process.start()
-
-        # Get dataset directory
-        directory = process.patient_dict_container.path
-
-        # Get Pyradiomics SR, assert it exists
-        file_name = 'Pyradiomics-SR.dcm'
-        path = Path(directory).joinpath(file_name)
-        assert os.path.exists(str(path))
->>>>>>> affea197
+    os.remove(dcm_path)