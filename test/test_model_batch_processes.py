--- conflicted
+++ resolved
@@ -180,10 +180,6 @@
         assert len(rtdose.DVHSequence) > 0
 
 
-<<<<<<< HEAD
-=======
-@pytest.mark.skip()
->>>>>>> 6ab23f87
 def test_batch_pyrad2csv(test_object):
     """
     Test asserts creation of CSV as result of PyRad2CSV conversion.
